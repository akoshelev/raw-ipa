// ff - Finite Fields
//
// This is where we store arithmetic shared secret data models.

mod field;
mod prime_field;
use std::ops::{Add, AddAssign, Mul, MulAssign, Neg, Sub, SubAssign};

pub use field::{BinaryField, Field, FieldTypeStr, Int};
pub use prime_field::{Fp2, Fp31, Fp32BitPrime};

<<<<<<< HEAD
#[derive(Debug, thiserror::Error, PartialEq, Eq)]
pub enum Error {
    #[error("unknown field type {type_str}")]
    UnknownField { type_str: String },
=======
#[derive(Copy, Clone, Debug, Eq, PartialEq)]
pub enum FieldType {
    Fp31,
    Fp32BitPrime,
>>>>>>> 46d6b8dc
}

pub trait ArithmeticOps:
    Add<Output = Self>
    + AddAssign
    + Sub<Output = Self>
    + SubAssign
    + Mul<Output = Self>
    + MulAssign
    + Neg<Output = Self>
    + Sized
{
}

impl<T> ArithmeticOps for T where
    T: Add<Output = Self>
        + AddAssign
        + Sub<Output = Self>
        + SubAssign
        + Mul<Output = Self>
        + MulAssign
        + Neg<Output = Self>
        + Sized
{
}<|MERGE_RESOLUTION|>--- conflicted
+++ resolved
@@ -4,22 +4,16 @@
 
 mod field;
 mod prime_field;
+
+pub use field::{BinaryField, Field, FieldType, Int};
+pub use prime_field::{Fp2, Fp31, Fp32BitPrime};
+
 use std::ops::{Add, AddAssign, Mul, MulAssign, Neg, Sub, SubAssign};
 
-pub use field::{BinaryField, Field, FieldTypeStr, Int};
-pub use prime_field::{Fp2, Fp31, Fp32BitPrime};
-
-<<<<<<< HEAD
 #[derive(Debug, thiserror::Error, PartialEq, Eq)]
 pub enum Error {
     #[error("unknown field type {type_str}")]
     UnknownField { type_str: String },
-=======
-#[derive(Copy, Clone, Debug, Eq, PartialEq)]
-pub enum FieldType {
-    Fp31,
-    Fp32BitPrime,
->>>>>>> 46d6b8dc
 }
 
 pub trait ArithmeticOps:
