#![deny(clippy::pedantic, clippy::clone_on_ref_ptr)]
// The following warnings are too noisy for us and having them enabled leads to polluting the
// code with allow annotations. Disabling them once per project here
#![allow(clippy::similar_names)]
#![allow(clippy::module_name_repetitions)]

pub mod chunkscan;
#[cfg(feature = "cli")]
pub mod cli;
#[cfg(all(feature = "enable-serde", feature = "web-app"))]
pub mod config;
pub mod error;
pub mod ff;
pub mod helpers;
pub mod hpke;
#[cfg(feature = "web-app")]
#[cfg(never)]
pub mod net;
pub mod protocol;
pub mod query;
pub mod secret_sharing;
pub mod telemetry;
#[cfg(all(feature = "enable-serde", feature = "web-app"))]
pub mod uri;

#[cfg(any(test, feature = "test-fixture"))]
pub mod test_fixture;

<<<<<<< HEAD
mod app;
=======
mod seq_join;
>>>>>>> a36aacd2
mod tests;

pub use app::{HelperApp, Setup as AppSetup};

extern crate core;
#[cfg(all(feature = "shuttle", test))]
extern crate shuttle_crate as shuttle;

#[cfg(all(feature = "shuttle", test))]
pub(crate) mod sync {
    pub use shuttle::sync::{Arc, Mutex, MutexGuard, Once, Weak};
    pub mod atomic {
        pub use shuttle::sync::atomic::{AtomicUsize, Ordering};
    }
}

#[cfg(not(all(feature = "shuttle", test)))]
pub(crate) mod sync {
    pub use std::sync::{Arc, Mutex, MutexGuard, Once, Weak};
    pub mod atomic {
        pub use std::sync::atomic::{AtomicUsize, Ordering};
    }
}

#[cfg(all(feature = "shuttle", test))]
pub(crate) mod rand {
    pub use shuttle::rand::{thread_rng, Rng, RngCore};

    /// TODO: shuttle does not re-export `CryptoRng`. The only reason it works is because IPA uses
    /// the same version of `rand`.
    pub use rand::CryptoRng;
}

#[cfg(not(all(feature = "shuttle", test)))]
pub(crate) mod rand {
    pub use rand::{thread_rng, CryptoRng, Rng, RngCore};
}

#[cfg(all(feature = "shuttle", test))]
pub(crate) mod task {
    pub use shuttle::future::JoinHandle;
}

#[cfg(not(all(feature = "shuttle", test)))]
pub(crate) mod task {
    pub use tokio::task::JoinHandle;
}<|MERGE_RESOLUTION|>--- conflicted
+++ resolved
@@ -26,11 +26,8 @@
 #[cfg(any(test, feature = "test-fixture"))]
 pub mod test_fixture;
 
-<<<<<<< HEAD
 mod app;
-=======
 mod seq_join;
->>>>>>> a36aacd2
 mod tests;
 
 pub use app::{HelperApp, Setup as AppSetup};
