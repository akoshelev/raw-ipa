use rand::{
    distributions::{Distribution, Standard},
    Rng,
};

use crate::{
    ff::{GaloisField, PrimeField, Serializable},
    ipa_test_input,
    protocol::{
        ipa::{ipa, ipa_malicious},
        BreakdownKey, MatchKey,
    },
    secret_sharing::{
        replicated::{malicious, semi_honest},
        IntoShares,
    },
    test_fixture::{input::GenericReportTestInput, Reconstruct, Runner},
};

use super::TestWorld;

pub enum IpaSecurityModel {
    SemiHonest,
    Malicious,
}

#[derive(Debug, Clone)]
pub struct TestRawDataRecord {
    pub user_id: usize,
    pub timestamp: usize,
    pub is_trigger_report: bool,
    pub breakdown_key: u32,
    pub trigger_value: u32,
}

pub fn generate_random_user_records_in_reverse_chronological_order(
    rng: &mut impl Rng,
    max_records_per_user: usize,
    max_breakdown_key: u32,
    max_trigger_value: u32,
) -> Vec<TestRawDataRecord> {
    const MAX_USER_ID: usize = 1_000_000_000_000;
    const SECONDS_IN_EPOCH: usize = 604_800;

    let random_user_id = rng.gen_range(0..MAX_USER_ID);
    let num_records_for_user = rng.gen_range(1..max_records_per_user);
    let mut records_for_user = Vec::with_capacity(num_records_for_user);
    for _ in 0..num_records_for_user {
        let random_timestamp = rng.gen_range(0..SECONDS_IN_EPOCH);
        let is_trigger_report = rng.gen::<bool>();
        let random_breakdown_key = if is_trigger_report {
            0
        } else {
            rng.gen_range(0..max_breakdown_key)
        };
        let trigger_value = if is_trigger_report {
            rng.gen_range(1..max_trigger_value)
        } else {
            0
        };
        records_for_user.push(TestRawDataRecord {
            user_id: random_user_id,
            timestamp: random_timestamp,
            is_trigger_report,
            breakdown_key: random_breakdown_key,
            trigger_value,
        });
    }

    // sort in reverse time order
    records_for_user.sort_unstable_by(|a, b| b.timestamp.cmp(&a.timestamp));

    records_for_user
}

/// Assumes records all belong to the same user, and are in reverse chronological order
/// Will give incorrect results if this is not true
#[allow(clippy::missing_panics_doc)]
pub fn update_expected_output_for_user(
    records_for_user: &[TestRawDataRecord],
    expected_results: &mut [u32],
    per_user_cap: u32,
    _attribution_window_seconds: u32, // TODO(taikiy): compute the output with the attribution window
) {
    let mut pending_trigger_value = 0;
    let mut total_contribution = 0;
    for record in records_for_user {
        if total_contribution >= per_user_cap {
            break;
        }

        if record.is_trigger_report {
            pending_trigger_value += record.trigger_value;
        } else if pending_trigger_value > 0 {
            let delta_to_per_user_cap = per_user_cap - total_contribution;
            let capped_contribution = std::cmp::min(delta_to_per_user_cap, pending_trigger_value);
            let bk: usize = record.breakdown_key.try_into().unwrap();
            expected_results[bk] += capped_contribution;
            total_contribution += capped_contribution;
            pending_trigger_value = 0;
        }
    }
}

/// # Panics
/// If any of the IPA protocol modules panic
pub async fn test_ipa<F>(
    world: &TestWorld,
    records: &[TestRawDataRecord],
    expected_results: &[u32],
    per_user_cap: u32,
    max_breakdown_key: u32,
    attribution_window_seconds: u32,
    security_model: IpaSecurityModel,
) where
    semi_honest::AdditiveShare<F>: Serializable,
    malicious::AdditiveShare<F>: Serializable,
    F: PrimeField + IntoShares<semi_honest::AdditiveShare<F>>,
    Standard: Distribution<F>,
{
    const NUM_MULTI_BITS: u32 = 3;

    let records = records
        .iter()
        .map(|x| {
            ipa_test_input!(
                {
                    match_key: x.user_id,
                    is_trigger_report: x.is_trigger_report,
                    breakdown_key: x.breakdown_key,
                    trigger_value: x.trigger_value,
                };
                (F, MatchKey, BreakdownKey)
            )
        })
        .collect::<Vec<_>>();

<<<<<<< HEAD
    let result: Vec<GenericReportTestInput<F, MatchKey, BreakdownKey>> = match security_model {
        IpaSecurityModel::Malicious => world
            .semi_honest(records, |ctx, input_rows| async move {
                ipa_malicious::<F, MatchKey, BreakdownKey>(
                    ctx,
                    &input_rows,
                    per_user_cap,
                    max_breakdown_key,
                    NUM_MULTI_BITS,
                )
                .await
                .unwrap()
            })
            .await
            .reconstruct(),
        IpaSecurityModel::SemiHonest => world
            .semi_honest(records, |ctx, input_rows| async move {
                ipa::<F, MatchKey, BreakdownKey>(
                    ctx,
                    &input_rows,
                    per_user_cap,
                    max_breakdown_key,
                    NUM_MULTI_BITS,
                )
=======
    let result: Vec<GenericReportTestInput<Fp32BitPrime, MatchKey, BreakdownKey>> =
        match security_model {
            IpaSecurityModel::Malicious => world
                .semi_honest(records, |ctx, input_rows| async move {
                    ipa_malicious::<Fp32BitPrime, MatchKey, BreakdownKey>(
                        ctx,
                        &input_rows,
                        per_user_cap,
                        max_breakdown_key,
                        attribution_window_seconds,
                        NUM_MULTI_BITS,
                    )
                    .await
                    .unwrap()
                })
                .await
                .reconstruct(),
            IpaSecurityModel::SemiHonest => world
                .semi_honest(records, |ctx, input_rows| async move {
                    ipa::<Fp32BitPrime, MatchKey, BreakdownKey>(
                        ctx,
                        &input_rows,
                        per_user_cap,
                        max_breakdown_key,
                        attribution_window_seconds,
                        NUM_MULTI_BITS,
                    )
                    .await
                    .unwrap()
                })
>>>>>>> 8e121afc
                .await
                .unwrap()
            })
            .await
            .reconstruct(),
    };

    assert_eq!(max_breakdown_key, u32::try_from(result.len()).unwrap());

    for (i, expected) in expected_results.iter().enumerate() {
        assert_eq!(
            [i as u128, u128::from(*expected)],
            [
                result[i].breakdown_key.as_u128(),
                result[i].trigger_value.as_u128()
            ]
        );
    }
}<|MERGE_RESOLUTION|>--- conflicted
+++ resolved
@@ -11,7 +11,7 @@
         BreakdownKey, MatchKey,
     },
     secret_sharing::{
-        replicated::{malicious, semi_honest},
+        replicated::{malicious, malicious::ExtendableField, semi_honest},
         IntoShares,
     },
     test_fixture::{input::GenericReportTestInput, Reconstruct, Runner},
@@ -115,7 +115,8 @@
 ) where
     semi_honest::AdditiveShare<F>: Serializable,
     malicious::AdditiveShare<F>: Serializable,
-    F: PrimeField + IntoShares<semi_honest::AdditiveShare<F>>,
+    // todo: for semi-honest we don't need extendable fields.
+    F: PrimeField + ExtendableField + IntoShares<semi_honest::AdditiveShare<F>>,
     Standard: Distribution<F>,
 {
     const NUM_MULTI_BITS: u32 = 3;
@@ -135,7 +136,6 @@
         })
         .collect::<Vec<_>>();
 
-<<<<<<< HEAD
     let result: Vec<GenericReportTestInput<F, MatchKey, BreakdownKey>> = match security_model {
         IpaSecurityModel::Malicious => world
             .semi_honest(records, |ctx, input_rows| async move {
@@ -144,6 +144,7 @@
                     &input_rows,
                     per_user_cap,
                     max_breakdown_key,
+                    attribution_window_seconds,
                     NUM_MULTI_BITS,
                 )
                 .await
@@ -158,40 +159,9 @@
                     &input_rows,
                     per_user_cap,
                     max_breakdown_key,
+                    attribution_window_seconds,
                     NUM_MULTI_BITS,
                 )
-=======
-    let result: Vec<GenericReportTestInput<Fp32BitPrime, MatchKey, BreakdownKey>> =
-        match security_model {
-            IpaSecurityModel::Malicious => world
-                .semi_honest(records, |ctx, input_rows| async move {
-                    ipa_malicious::<Fp32BitPrime, MatchKey, BreakdownKey>(
-                        ctx,
-                        &input_rows,
-                        per_user_cap,
-                        max_breakdown_key,
-                        attribution_window_seconds,
-                        NUM_MULTI_BITS,
-                    )
-                    .await
-                    .unwrap()
-                })
-                .await
-                .reconstruct(),
-            IpaSecurityModel::SemiHonest => world
-                .semi_honest(records, |ctx, input_rows| async move {
-                    ipa::<Fp32BitPrime, MatchKey, BreakdownKey>(
-                        ctx,
-                        &input_rows,
-                        per_user_cap,
-                        max_breakdown_key,
-                        attribution_window_seconds,
-                        NUM_MULTI_BITS,
-                    )
-                    .await
-                    .unwrap()
-                })
->>>>>>> 8e121afc
                 .await
                 .unwrap()
             })
