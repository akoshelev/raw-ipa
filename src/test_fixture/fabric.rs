use std::collections::hash_map::Entry;
use std::collections::HashMap;

use std::fmt::{Debug, Formatter};

use std::pin::Pin;

use crate::helpers;
<<<<<<< HEAD
use crate::helpers::fabric::{ChannelId, MessageChunks, Network};
use crate::helpers::{Error, Identity};
=======
use crate::helpers::fabric::{ChannelId, MessageChunks, MessageEnvelope, Network};
use crate::helpers::{Error, Role};
>>>>>>> b7c7ff0a
use crate::protocol::UniqueStepId;
use async_trait::async_trait;
use futures::Sink;
use futures::StreamExt;
use futures_util::stream::{FuturesUnordered, SelectAll};
use pin_project::pin_project;
use std::sync::{Arc, Mutex, Weak};
use std::task::{Context, Poll};
use tokio::sync::mpsc;
use tokio::sync::mpsc::{Receiver, Sender};
use tokio_stream::wrappers::ReceiverStream;
use tokio_util::sync::PollSender;
use tracing::Instrument;

/// Represents control messages sent between helpers to handle infrastructure requests.
pub(super) enum ControlMessage {
    /// Connection for a step is requested by the peer.
    ConnectionRequest(ChannelId, Receiver<Vec<u8>>),
}

/// Container for all active helper endpoints
#[derive(Debug)]
pub struct InMemoryNetwork {
    pub endpoints: [Arc<InMemoryEndpoint>; 3],
}

/// Helper endpoint in memory. Capable of opening connections to other helpers and buffering
/// messages it receives from them until someone requests them.
#[derive(Debug)]
pub struct InMemoryEndpoint {
    pub role: Role,
    /// Channels that this endpoint is listening to. There are two helper peers for 3 party setting.
    /// For each peer there are multiple channels open, one per query + step.
    channels: Arc<Mutex<Vec<HashMap<UniqueStepId, InMemoryChannel>>>>,
    tx: Sender<ControlMessage>,
    rx: Arc<Mutex<Option<Receiver<MessageChunks>>>>,
    network: Weak<InMemoryNetwork>,
    chunks_sender: Sender<MessageChunks>,
}

/// In memory channel is just a standard mpsc channel.
#[derive(Debug, Clone)]
pub struct InMemoryChannel {
<<<<<<< HEAD
    dest: Identity,
    tx: Sender<Vec<u8>>,
=======
    dest: Role,
    tx: Sender<Vec<MessageEnvelope>>,
>>>>>>> b7c7ff0a
}

#[pin_project]
pub struct InMemorySink {
    #[pin]
    sender: PollSender<MessageChunks>,
}

impl InMemoryNetwork {
    #[must_use]
    pub fn new() -> Arc<Self> {
        Arc::new_cyclic(|weak_ptr| {
            let endpoints = Role::all().map(|i| InMemoryEndpoint::new(i, Weak::clone(weak_ptr)));

            Self { endpoints }
        })
    }
}

impl InMemoryEndpoint {
    /// Creates new instance for a given helper role.
    #[must_use]
    #[allow(clippy::missing_panics_doc)]
    pub fn new(id: Role, world: Weak<InMemoryNetwork>) -> Arc<Self> {
        let (tx, mut open_channel_rx) = mpsc::channel(1);
        let (message_stream_tx, message_stream_rx) = mpsc::channel(1);
        let (chunks_sender, mut chunks_receiver) = mpsc::channel(1);

        let this = Arc::new(Self {
            role: id,
            channels: Arc::new(Mutex::new(vec![
                HashMap::default(),
                HashMap::default(),
                HashMap::default(),
            ])),
            tx,
            rx: Arc::new(Mutex::new(Some(message_stream_rx))),
            network: world,
            chunks_sender,
        });

        tokio::spawn({
            let this = Arc::clone(&this);
            async move {
                let mut peer_channels = SelectAll::new();
                let mut pending_sends = FuturesUnordered::new();
                let mut buf = HashMap::<ChannelId, Vec<u8>>::new();

                loop {
                    tokio::select! {
                        // handle request to establish connection with a peer
                        Some(control_message) = open_channel_rx.recv() => {
                            match control_message {
                                ControlMessage::ConnectionRequest(channel_id, new_channel_rx) => {
                                    peer_channels.push(ReceiverStream::new(new_channel_rx).map(move |msg| (channel_id.clone(), msg)));
                                }
                            }
                        }
                        // receive a batch of messages from the peer
                        Some((channel_id, msgs)) = peer_channels.next() => {
                            buf.entry(channel_id).or_default().extend(msgs);
                        }
                        // Handle request to send messages to a peer
                        Some(chunk) = chunks_receiver.recv() => {
                            pending_sends.push(this.send_chunk(chunk));
                        }
                        // Drive pending sends to completion
                        Some(_) = pending_sends.next() => { }
                        // If there is nothing else to do, try to obtain a permit to move messages
                        // from the buffer to messaging layer. Potentially we might be thrashing
                        // on permits here.
                        Ok(permit) = message_stream_tx.reserve(), if !buf.is_empty() => {
                            let key = buf.keys().next().unwrap().clone();
                            let msgs = buf.remove(&key).unwrap();

                            permit.send((key, msgs));
                        }
                        else => {
                            break;
                        }
                    }
                }
            }
        }.instrument(tracing::info_span!("in_memory_helper_event_loop", role=?id)));

        this
    }
}

impl InMemoryEndpoint {
    async fn send_chunk(&self, chunk: MessageChunks) {
        let conn = self.get_connection(chunk.0).await;
        conn.send(chunk.1).await.unwrap();
    }

    async fn get_connection(&self, addr: ChannelId) -> InMemoryChannel {
        let mut new_rx = None;

        let channel = {
            let mut channels = self.channels.lock().unwrap();
            let peer_channel = &mut channels[addr.role];

            match peer_channel.entry(addr.step.clone()) {
                Entry::Occupied(entry) => entry.get().clone(),
                Entry::Vacant(entry) => {
                    let (tx, rx) = mpsc::channel(1);
                    let tx = InMemoryChannel {
                        dest: addr.role,
                        tx,
                    };
                    entry.insert(tx.clone());
                    new_rx = Some(rx);

                    tx
                }
            }
        };

        if let Some(rx) = new_rx {
            self.network.upgrade().unwrap().endpoints[addr.role]
                .tx
                .send(ControlMessage::ConnectionRequest(
                    ChannelId::new(self.role, addr.step),
                    rx,
                ))
                .await
                .unwrap();
        }

        channel
    }
}

#[async_trait]
impl Network for Arc<InMemoryEndpoint> {
    type Sink = InMemorySink;
    type MessageStream = ReceiverStream<MessageChunks>;

    fn sink(&self) -> Self::Sink {
        let x = self.chunks_sender.clone();
        InMemorySink::new(x)
    }

    fn recv_stream(&self) -> Self::MessageStream {
        let mut rx = self.rx.lock().unwrap();
        if let Some(rx) = rx.take() {
            ReceiverStream::new(rx)
        } else {
            panic!("Message stream has been consumed already");
        }
    }
}

impl InMemoryChannel {
    async fn send(&self, msg: Vec<u8>) -> helpers::Result<()> {
        self.tx
            .send(msg)
            .await
            .map_err(|e| Error::send_error(self.dest, e))
    }
}

impl Debug for ControlMessage {
    fn fmt(&self, f: &mut Formatter<'_>) -> std::fmt::Result {
        match self {
            ControlMessage::ConnectionRequest(channel, step) => {
                write!(f, "ConnectionRequest(from={:?}, step={:?})", channel, step)
            }
        }
    }
}

impl InMemorySink {
    #[must_use]
    pub fn new(sender: Sender<MessageChunks>) -> Self {
        Self {
            sender: PollSender::new(sender),
        }
    }
}

impl Sink<MessageChunks> for InMemorySink {
    type Error = Error;

    fn poll_ready(self: Pin<&mut Self>, cx: &mut Context<'_>) -> Poll<Result<(), Self::Error>> {
        let this = self.project();
        this.sender.poll_ready(cx).map_err(|e| Error::NetworkError {
            inner: e.to_string().into(),
        })
    }

    fn start_send(self: Pin<&mut Self>, item: MessageChunks) -> Result<(), Self::Error> {
        let this = self.project();
        this.sender
            .start_send(item)
            .map_err(|e| Error::NetworkError {
                inner: e.to_string().into(),
            })
    }

    fn poll_flush(self: Pin<&mut Self>, cx: &mut Context<'_>) -> Poll<Result<(), Self::Error>> {
        let this = self.project();
        this.sender.poll_flush(cx).map_err(|e| Error::NetworkError {
            inner: e.to_string().into(),
        })
    }

    fn poll_close(self: Pin<&mut Self>, cx: &mut Context<'_>) -> Poll<Result<(), Self::Error>> {
        let this = self.project();
        this.sender.poll_close(cx).map_err(|e| Error::NetworkError {
            inner: e.to_string().into(),
        })
    }
}<|MERGE_RESOLUTION|>--- conflicted
+++ resolved
@@ -6,13 +6,8 @@
 use std::pin::Pin;
 
 use crate::helpers;
-<<<<<<< HEAD
 use crate::helpers::fabric::{ChannelId, MessageChunks, Network};
-use crate::helpers::{Error, Identity};
-=======
-use crate::helpers::fabric::{ChannelId, MessageChunks, MessageEnvelope, Network};
 use crate::helpers::{Error, Role};
->>>>>>> b7c7ff0a
 use crate::protocol::UniqueStepId;
 use async_trait::async_trait;
 use futures::Sink;
@@ -56,13 +51,8 @@
 /// In memory channel is just a standard mpsc channel.
 #[derive(Debug, Clone)]
 pub struct InMemoryChannel {
-<<<<<<< HEAD
-    dest: Identity,
+    dest: Role,
     tx: Sender<Vec<u8>>,
-=======
-    dest: Role,
-    tx: Sender<Vec<MessageEnvelope>>,
->>>>>>> b7c7ff0a
 }
 
 #[pin_project]
