--- conflicted
+++ resolved
@@ -85,7 +85,6 @@
 
     #[tokio::test]
     async fn create_test_ipa_no_attr_window() {
-<<<<<<< HEAD
         create_test(
             QueryConfig::new(
                 QueryType::SemiHonestIpa(IpaQueryConfig {
@@ -93,24 +92,13 @@
                     max_breakdown_key: 1,
                     attribution_window_seconds: None,
                     num_multi_bits: 3,
+                    plaintext_match_keys: true,
                 }),
                 FieldType::Fp32BitPrime,
                 1,
             )
             .unwrap(),
         )
-=======
-        create_test(QueryConfig {
-            field_type: FieldType::Fp32BitPrime,
-            query_type: QueryType::SemiHonestIpa(IpaQueryConfig {
-                per_user_credit_cap: 1,
-                max_breakdown_key: 1,
-                attribution_window_seconds: None,
-                num_multi_bits: 3,
-                plaintext_match_keys: true,
-            }),
-        })
->>>>>>> ff0454cb
         .await;
     }
 
