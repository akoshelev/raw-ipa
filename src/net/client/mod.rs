mod error;

pub use error::MpcHelperClientError;

use crate::{
    helpers::Role,
    net::RecordHeaders,
    protocol::{QueryId, Step},
};
use axum::{
    body::Bytes,
    http::{
        uri::{self, PathAndQuery},
        Request,
    },
};
use hyper::{client::HttpConnector, Body, Client, Uri};
use hyper_tls::HttpsConnector;

pub struct HttpSendMessagesArgs<'a> {
    pub query_id: QueryId,
    pub step: &'a Step,
    pub offset: u32,
    pub messages: Bytes,
}

#[allow(clippy::module_name_repetitions)] // follows standard naming convention
#[derive(Debug, Clone)]
pub struct MpcHelperClient {
    role: Role,
    client: Client<HttpsConnector<HttpConnector>>,
    scheme: uri::Scheme,
    authority: uri::Authority,
}

impl MpcHelperClient {
    /// addr must have a valid scheme and authority
    /// # Panics
    /// if addr does not have scheme and authority
    #[must_use]
    pub fn new(addr: Uri, role: Role) -> Self {
        // this works for both http and https
        let https = HttpsConnector::new();
        let client = Client::builder().build::<_, Body>(https);
        let parts = addr.into_parts();
        Self {
            role,
            client,
            scheme: parts.scheme.unwrap(),
            authority: parts.authority.unwrap(),
        }
    }

    /// same as new, but first parses the addr from a [&str]
    /// # Errors
    /// if addr is an invalid [Uri], this will fail
    pub fn with_str_addr(addr: &str, role: Role) -> Result<Self, MpcHelperClientError> {
        Ok(Self::new(addr.parse()?, role))
    }

    fn build_uri<T>(&self, p_and_q: T) -> Result<Uri, MpcHelperClientError>
    where
        PathAndQuery: TryFrom<T>,
        <PathAndQuery as TryFrom<T>>::Error: Into<axum::http::Error>,
    {
        Ok(uri::Builder::new()
            .scheme(self.scheme.clone())
            .authority(self.authority.clone())
            .path_and_query(p_and_q)
            .build()?)
    }

    /// Responds with whatever input is passed to it
    /// # Errors
    /// If the request has illegal arguments, or fails to deliver to helper
    pub async fn echo(&self, s: &str) -> Result<Vec<u8>, MpcHelperClientError> {
        let uri = self.build_uri(format!("/echo?foo={}", s))?;

        let response = self.client.get(uri).await?;
        let result = hyper::body::to_bytes(response.into_body()).await?;
        Ok(result.to_vec())
    }

    /// Sends a batch of messages to another helper. Messages are a contiguous block of records in
    /// some state of transformation within a protocol. Also includes ['`RecordId`] information and
    /// [`ChannelId`].
    /// # Errors
    /// If the request has illegal arguments, or fails to deliver to helper
    pub async fn send_messages(
        &self,
        args: HttpSendMessagesArgs<'_>,
    ) -> Result<(), MpcHelperClientError> {
        let uri = self.build_uri(format!(
            "/query/{}/step/{}?role={}",
            args.query_id.as_ref(),
            args.step.as_ref(),
            self.role.as_ref(),
        ))?;
        #[allow(clippy::cast_possible_truncation)] // `messages.len` is known to be smaller than u32
        let headers = RecordHeaders {
            content_length: args.messages.len() as u32,
            offset: args.offset,
        };
        let req = headers
            .add_to(Request::post(uri))
            .body(Body::from(args.messages))?;
        let response = self.client.request(req).await?;
        let status = response.status();
        if status.is_success() {
            Ok(())
        } else {
            Err(MpcHelperClientError::from_failed_resp(response).await)
        }
    }
}

#[cfg(test)]
mod tests {
    use super::*;
    use crate::{
        helpers::{
<<<<<<< HEAD
            network::{ChannelId, MessageChunks},
            Role, MESSAGE_PAYLOAD_SIZE_BYTES,
=======
            network::{ChannelId, MessageChunks, Network},
            Role,
>>>>>>> 1dd38a33
        },
        net::{http_network::HttpNetwork, server::MessageSendMap, BindTarget, MpcHelperServer},
    };
    use futures::{Stream, StreamExt};
    use hyper_tls::native_tls::TlsConnector;

<<<<<<< HEAD
    async fn setup_server(bind_target: BindTarget) -> (u16, mpsc::Receiver<MessageChunks>) {
        let (tx, rx) = mpsc::channel(1);
        let message_send_map = MessageSendMap::filled(tx);
        let server = MpcHelperServer::new(message_send_map);
        // setup server
        let (addr, _) = server.bind(bind_target).await;
        (addr.port(), rx)
    }

    async fn send_messages_req(client: MpcHelperClient, mut rx: mpsc::Receiver<MessageChunks>) {
=======
    async fn mul_req<St: Stream<Item = MessageChunks> + Unpin>(
        client: MpcHelperClient,
        mut rx_stream: St,
    ) {
        const DATA_SIZE: u32 = 8;
>>>>>>> 1dd38a33
        const DATA_LEN: u32 = 3;
        let query_id = QueryId;
        let step = Step::default().narrow("mul_test");
        let role = Role::H1;
        let offset = 0;
        let body = &[123; MESSAGE_PAYLOAD_SIZE_BYTES * (DATA_LEN as usize)];

        client
            .send_messages(HttpSendMessagesArgs {
                query_id,
                step: &step,
                offset,
                messages: Bytes::from_static(body),
            })
            .await
            .expect("send should succeed");

        let channel_id = ChannelId { role, step };
        let server_recvd = rx_stream.next().await.unwrap(); // should already have been received
        assert_eq!(server_recvd, (channel_id, body.to_vec()));
    }

    #[tokio::test]
<<<<<<< HEAD
    async fn send_messages_req_http() {
        let (port, rx) = setup_server(BindTarget::Http("127.0.0.1:0".parse().unwrap())).await;
=======
    async fn mul_req_http() {
        let network = HttpNetwork::new_without_clients(QueryId, None);
        let rx_stream = network.recv_stream();
        let message_send_map = MessageSendMap::filled(network);
        let server = MpcHelperServer::new(message_send_map);
        // setup server
        let (addr, _) = server
            .bind(BindTarget::Http("127.0.0.1:0".parse().unwrap()))
            .await;
>>>>>>> 1dd38a33

        // setup client
        let client =
            MpcHelperClient::with_str_addr(&format!("http://localhost:{}", port), Role::H1)
                .unwrap();

        // test
<<<<<<< HEAD
        send_messages_req(client, rx).await;
    }

    #[tokio::test]
    async fn send_messages_req_https() {
=======
        mul_req(client, rx_stream).await;
    }

    #[tokio::test]
    async fn mul_req_https() {
        // setup server
        let network = HttpNetwork::new_without_clients(QueryId, None);
        let rx = network.recv_stream();
        let message_send_map = MessageSendMap::filled(network);
        let server = MpcHelperServer::new(message_send_map);
>>>>>>> 1dd38a33
        let config = crate::net::server::tls_config_from_self_signed_cert()
            .await
            .unwrap();
        let (port, rx) =
            setup_server(BindTarget::Https("127.0.0.1:0".parse().unwrap(), config)).await;

        // setup client
        // requires custom client to use self signed certs
        let conn = TlsConnector::builder()
            .danger_accept_invalid_certs(true)
            .build()
            .unwrap();
        let mut http = HttpConnector::new();
        http.enforce_http(false);
        let https = HttpsConnector::<HttpConnector>::from((http, conn.into()));
        let hyper_client = hyper::Client::builder().build(https);
        let client = MpcHelperClient {
            role: Role::H1,
            client: hyper_client,
            scheme: uri::Scheme::HTTPS,
            authority: uri::Authority::try_from(format!("localhost:{}", port)).unwrap(),
        };

        // test
        send_messages_req(client, rx).await;
    }
}<|MERGE_RESOLUTION|>--- conflicted
+++ resolved
@@ -119,37 +119,28 @@
     use super::*;
     use crate::{
         helpers::{
-<<<<<<< HEAD
-            network::{ChannelId, MessageChunks},
+            network::{ChannelId, MessageChunks, Network},
             Role, MESSAGE_PAYLOAD_SIZE_BYTES,
-=======
-            network::{ChannelId, MessageChunks, Network},
-            Role,
->>>>>>> 1dd38a33
         },
         net::{http_network::HttpNetwork, server::MessageSendMap, BindTarget, MpcHelperServer},
     };
     use futures::{Stream, StreamExt};
     use hyper_tls::native_tls::TlsConnector;
 
-<<<<<<< HEAD
-    async fn setup_server(bind_target: BindTarget) -> (u16, mpsc::Receiver<MessageChunks>) {
-        let (tx, rx) = mpsc::channel(1);
-        let message_send_map = MessageSendMap::filled(tx);
+    async fn setup_server(bind_target: BindTarget) -> (u16, impl Stream<Item = MessageChunks>) {
+        let network = HttpNetwork::new_without_clients(QueryId, None);
+        let rx_stream = network.recv_stream();
+        let message_send_map = MessageSendMap::filled(network);
         let server = MpcHelperServer::new(message_send_map);
         // setup server
         let (addr, _) = server.bind(bind_target).await;
-        (addr.port(), rx)
-    }
-
-    async fn send_messages_req(client: MpcHelperClient, mut rx: mpsc::Receiver<MessageChunks>) {
-=======
-    async fn mul_req<St: Stream<Item = MessageChunks> + Unpin>(
+        (addr.port(), rx_stream)
+    }
+
+    async fn send_messages_req<St: Stream<Item = MessageChunks> + Unpin>(
         client: MpcHelperClient,
         mut rx_stream: St,
     ) {
-        const DATA_SIZE: u32 = 8;
->>>>>>> 1dd38a33
         const DATA_LEN: u32 = 3;
         let query_id = QueryId;
         let step = Step::default().narrow("mul_test");
@@ -173,20 +164,9 @@
     }
 
     #[tokio::test]
-<<<<<<< HEAD
     async fn send_messages_req_http() {
-        let (port, rx) = setup_server(BindTarget::Http("127.0.0.1:0".parse().unwrap())).await;
-=======
-    async fn mul_req_http() {
-        let network = HttpNetwork::new_without_clients(QueryId, None);
-        let rx_stream = network.recv_stream();
-        let message_send_map = MessageSendMap::filled(network);
-        let server = MpcHelperServer::new(message_send_map);
-        // setup server
-        let (addr, _) = server
-            .bind(BindTarget::Http("127.0.0.1:0".parse().unwrap()))
-            .await;
->>>>>>> 1dd38a33
+        let (port, rx_stream) =
+            setup_server(BindTarget::Http("127.0.0.1:0".parse().unwrap())).await;
 
         // setup client
         let client =
@@ -194,28 +174,15 @@
                 .unwrap();
 
         // test
-<<<<<<< HEAD
-        send_messages_req(client, rx).await;
+        send_messages_req(client, rx_stream).await;
     }
 
     #[tokio::test]
     async fn send_messages_req_https() {
-=======
-        mul_req(client, rx_stream).await;
-    }
-
-    #[tokio::test]
-    async fn mul_req_https() {
-        // setup server
-        let network = HttpNetwork::new_without_clients(QueryId, None);
-        let rx = network.recv_stream();
-        let message_send_map = MessageSendMap::filled(network);
-        let server = MpcHelperServer::new(message_send_map);
->>>>>>> 1dd38a33
         let config = crate::net::server::tls_config_from_self_signed_cert()
             .await
             .unwrap();
-        let (port, rx) =
+        let (port, rx_stream) =
             setup_server(BindTarget::Https("127.0.0.1:0".parse().unwrap(), config)).await;
 
         // setup client
@@ -236,6 +203,6 @@
         };
 
         // test
-        send_messages_req(client, rx).await;
+        send_messages_req(client, rx_stream).await;
     }
 }