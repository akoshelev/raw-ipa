--- conflicted
+++ resolved
@@ -15,13 +15,8 @@
         Substep,
     },
     secret_sharing::replicated::semi_honest::AdditiveShare,
-    seq_join::seq_try_join_all,
 };
-<<<<<<< HEAD
-use std::iter::{repeat, zip};
-=======
 use std::iter::zip;
->>>>>>> dccc0b66
 
 /// Performs a set of attribution protocols on the sorted IPA input.
 ///
@@ -45,11 +40,7 @@
     let semi_honest_fp_helper_bits = mod_conv_helper_bits(ctx.clone(), &helper_bits_gf2).await?;
     let helper_bits = Some(AdditiveShare::ZERO)
         .into_iter()
-<<<<<<< HEAD
-        .chain(seq_try_join_all(futures).await?);
-=======
         .chain(semi_honest_fp_helper_bits);
->>>>>>> dccc0b66
 
     let attribution_input_rows = zip(sorted_rows, helper_bits)
         .map(|(row, hb)| {
