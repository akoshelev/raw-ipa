--- conflicted
+++ resolved
@@ -9,16 +9,7 @@
 use crate::{
     error::Error,
     ff::{Field, Gf2},
-<<<<<<< HEAD
     protocol::{basics::SecureMul, boolean::or::or, context::Context, BasicProtocols, RecordId},
-=======
-    protocol::{
-        basics::{if_else, SecureMul},
-        boolean::or::or,
-        context::Context,
-        BasicProtocols, RecordId, Substep,
-    },
->>>>>>> 70930fbf
     repeat64str,
     secret_sharing::{
         replicated::semi_honest::AdditiveShare as Replicated, Linear as LinearSecretSharing,
