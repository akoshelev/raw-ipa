<<<<<<< HEAD
=======
use super::{
    do_the_binary_tree_thing,
    input::{
        MCAggregateCreditInputRow, MCAggregateCreditOutputRow, MCCappedCreditsWithAggregationBit,
    },
};
use crate::ff::Field;
use crate::protocol::modulus_conversion::split_into_multi_bit_slices;
use crate::protocol::sort::apply_sort::apply_sort_permutation;
use crate::protocol::sort::generate_permutation::generate_permutation_and_reveal_shuffled;
use crate::protocol::Substep;
use crate::protocol::{
    context::{Context, SemiHonestContext},
    sort::generate_permutation::malicious_generate_permutation_and_reveal_shuffled,
};
use crate::secret_sharing::replicated::{
    malicious::AdditiveShare as MaliciousReplicated, semi_honest::AdditiveShare as Replicated,
};
use crate::{bits::BitArray, secret_sharing::Arithmetic};
>>>>>>> dfc36f55
use crate::{
    bits::{BitArray, Serializable},
    error::Error,
    ff::Field,
    protocol::{
        attribution::{
            compute_b_bit, compute_stop_bit,
            input::{
                MCAggregateCreditInputRow, MCAggregateCreditOutputRow,
                MCCappedCreditsWithAggregationBit,
            },
            InteractionPatternStep,
        },
        basics::SecureMul,
        context::{Context, MaliciousContext, SemiHonestContext},
        malicious::MaliciousValidator,
        modulus_conversion::split_into_multi_bit_slices,
        sort::{
            apply_sort::apply_sort_permutation,
            generate_permutation::{
                generate_permutation_and_reveal_shuffled,
                malicious_generate_permutation_and_reveal_shuffled,
            },
        },
        RecordId, Substep,
    },
    secret_sharing::{
        replicated::{
            malicious::AdditiveShare as MaliciousReplicated,
            semi_honest::AdditiveShare as Replicated,
        },
        Arithmetic,
    },
};
<<<<<<< HEAD
use futures::future::{try_join, try_join_all};
use std::iter::repeat;
=======
>>>>>>> dfc36f55
use std::marker::PhantomData;

/// Aggregation step for Oblivious Attribution protocol.
/// # Panics
/// It probably won't
///
/// # Errors
/// propagates errors from multiplications
pub async fn aggregate_credit<F: Field, BK: BitArray>(
    ctx: SemiHonestContext<'_, F>,
    capped_credits: &[MCAggregateCreditInputRow<F, Replicated<F>>],
    max_breakdown_key: u128,
    num_multi_bits: u32,
) -> Result<Vec<MCAggregateCreditOutputRow<F, Replicated<F>, BK>>, Error>
where
    Replicated<F>: Serializable,
{
    //
    // 1. Add aggregation bits and new rows per unique breakdown_key
    //
    let capped_credits_with_aggregation_bits = add_aggregation_bits_and_breakdown_keys::<_, _, _, BK>(
        &ctx,
        capped_credits,
        max_breakdown_key,
    );

    //
    // 2. Sort by `breakdown_key`. Rows with `aggregation_bit` = 0 must
    // precede all other rows in the input. (done in the previous step).
    //
    let sorted_input = sort_by_breakdown_key(
        ctx.narrow(&Step::SortByBreakdownKey),
        capped_credits_with_aggregation_bits,
        max_breakdown_key,
        num_multi_bits,
    )
    .await?;

    //
    // 3. Aggregate by parallel prefix sum of credits per breakdown_key
    //
    //     b = current.stop_bit * successor.helper_bit;
    //     new_credit[current_index] = current.credit + b * successor.credit;
    //     new_stop_bit[current_index] = b * successor.stop_bit;
    //
    let helper_bits = sorted_input
        .iter()
        .skip(1)
        .map(|x| x.helper_bit.clone())
        .collect::<Vec<_>>();

    let credits = sorted_input.iter().map(|x| &x.credit);

    let credits = do_the_binary_tree_thing(ctx.clone(), &helper_bits, credits).await?;

    // Prepare the sidecar for sorting
    let aggregated_credits = sorted_input
        .iter()
        .enumerate()
        .map(|(i, x)| MCCappedCreditsWithAggregationBit {
            helper_bit: x.helper_bit.clone(),
            aggregation_bit: x.aggregation_bit.clone(),
            breakdown_key: x.breakdown_key.clone(),
            credit: credits[i].clone(),
            _marker: PhantomData::default(),
        })
        .collect::<Vec<_>>();

    //
    // 4. Sort by `aggregation_bit`
    //
    let sorted_output =
        sort_by_aggregation_bit(ctx.narrow(&Step::SortByAttributionBit), aggregated_credits)
            .await?;

    // Take the first k elements, where k is the amount of breakdown keys.
    let result = sorted_output
        .iter()
        .take(max_breakdown_key.try_into().unwrap())
        .map(|x| MCAggregateCreditOutputRow::new(x.breakdown_key.clone(), x.credit.clone()))
        .collect::<Vec<_>>();

    Ok(result)
}

/// Aggregation step for Oblivious Attribution protocol.
/// # Panics
/// It probably won't
///
/// # Errors
/// propagates errors from multiplications
pub async fn malicious_aggregate_credit<F, BK>(
    m_ctx: MaliciousContext<'_, F>,
    malicious_validator: MaliciousValidator<'_, F>,
    sh_ctx: SemiHonestContext<'_, F>,
    capped_credits: &[MCAggregateCreditInputRow<F, MaliciousReplicated<F>>],
    max_breakdown_key: u128,
    num_multi_bits: u32,
) -> Result<Vec<MCAggregateCreditOutputRow<F, MaliciousReplicated<F>, BK>>, Error>
where
    F: Field,
    BK: BitArray,
    MaliciousReplicated<F>: Serializable,
{
    //
    // 1. Add aggregation bits and new rows per unique breakdown_key
    //
    let capped_credits_with_aggregation_bits = add_aggregation_bits_and_breakdown_keys::<_, _, _, BK>(
        &m_ctx,
        capped_credits,
        max_breakdown_key,
    );

    let capped_credits_with_aggregation_bits = malicious_validator
        .validate(capped_credits_with_aggregation_bits)
        .await?;
    //
    // 2. Sort by `breakdown_key`. Rows with `aggregation_bit` = 0 must
    // precede all other rows in the input. (done in the previous step).
    //
    let (malicious_validator, sorted_input) = malicious_sort_by_breakdown_key(
        sh_ctx.narrow(&Step::SortByBreakdownKey),
        capped_credits_with_aggregation_bits,
        max_breakdown_key,
        num_multi_bits,
    )
    .await?;

    let m_ctx = malicious_validator.context();
    //
    // 3. Aggregate by parallel prefix sum of credits per breakdown_key
    //
    //     b = current.stop_bit * successor.helper_bit;
    //     new_credit[current_index] = current.credit + b * successor.credit;
    //     new_stop_bit[current_index] = b * successor.stop_bit;
    //
    let helper_bits = sorted_input
        .iter()
        .skip(1)
        .map(|x| x.helper_bit.clone())
        .collect::<Vec<_>>();

    let credits = sorted_input.iter().map(|x| &x.credit);

    let credits = do_the_binary_tree_thing(m_ctx, &helper_bits, credits).await?;

    // Prepare the sidecar for sorting
    let aggregated_credits = sorted_input
        .iter()
        .enumerate()
        .map(|(i, x)| MCCappedCreditsWithAggregationBit {
            helper_bit: x.helper_bit.clone(),
            aggregation_bit: x.aggregation_bit.clone(),
            breakdown_key: x.breakdown_key.clone(),
            credit: credits[i].clone(),
            _marker: PhantomData::default(),
        })
        .collect::<Vec<_>>();

    let aggregated_credits = malicious_validator.validate(aggregated_credits).await?;
    //
    // 4. Sort by `aggregation_bit`
    //
    let sorted_output = malicious_sort_by_aggregation_bit(
        sh_ctx.narrow(&Step::SortByAttributionBit),
        aggregated_credits,
    )
    .await?;

    // Take the first k elements, where k is the amount of breakdown keys.
    let result = sorted_output
        .iter()
        .take(max_breakdown_key.try_into().unwrap())
        .map(|x| MCAggregateCreditOutputRow::new(x.breakdown_key.clone(), x.credit.clone()))
        .collect::<Vec<_>>();

    Ok(result)
}

fn add_aggregation_bits_and_breakdown_keys<F, C, T, BK>(
    ctx: &C,
    capped_credits: &[MCAggregateCreditInputRow<F, T>],
    max_breakdown_key: u128,
) -> Vec<MCCappedCreditsWithAggregationBit<F, T>>
where
    F: Field,
    C: Context<F, Share = T>,
    T: Arithmetic<F>,
    BK: BitArray,
{
    let zero = T::ZERO;
    let one = ctx.share_known_value(F::ONE);

    // Unique breakdown_key values with all other fields initialized with 0's.
    // Since we cannot see the actual breakdown key values, we'll need to
    // append all possible values. For now, we assume breakdown_key is in the
    // range of (0..max_breakdown_key).
    let mut unique_breakdown_keys = (0..max_breakdown_key)
        .map(|i| {
            // Since these breakdown keys are publicly known, we can directly convert them to Vec<Replicated<F>>
            let bk_bits = BK::truncate_from(i);
            let converted_bk = (0..BK::BITS)
                .map(|i| {
                    if bk_bits[i] {
                        one.clone()
                    } else {
                        zero.clone()
                    }
                })
                .collect::<Vec<_>>();

            MCCappedCreditsWithAggregationBit {
                breakdown_key: converted_bk,
                helper_bit: zero.clone(),
                aggregation_bit: zero.clone(),
                credit: zero.clone(),
                _marker: PhantomData::default(),
            }
        })
        .collect::<Vec<_>>();

    // Add aggregation bits and initialize with 1's.
    unique_breakdown_keys.append(
        &mut capped_credits
            .iter()
            .map(|x| MCCappedCreditsWithAggregationBit {
                breakdown_key: x.breakdown_key.clone(),
                credit: x.credit.clone(),
                helper_bit: one.clone(),
                aggregation_bit: one.clone(),
                _marker: PhantomData::default(),
            })
            .collect::<Vec<_>>(),
    );

    unique_breakdown_keys
}

async fn sort_by_breakdown_key<F: Field>(
    ctx: SemiHonestContext<'_, F>,
    input: Vec<MCCappedCreditsWithAggregationBit<F, Replicated<F>>>,
    max_breakdown_key: u128,
    num_multi_bits: u32,
) -> Result<Vec<MCCappedCreditsWithAggregationBit<F, Replicated<F>>>, Error> {
    let breakdown_keys = input
        .iter()
        .map(|x| x.breakdown_key.clone())
        .collect::<Vec<_>>();

    // We only need to run a radix sort on the bits used by all possible
    // breakdown key values.
    let valid_bits_count = u128::BITS - (max_breakdown_key - 1).leading_zeros();

    let breakdown_keys =
        split_into_multi_bit_slices(&breakdown_keys, valid_bits_count, num_multi_bits);

    let sort_permutation = generate_permutation_and_reveal_shuffled(
        ctx.narrow(&Step::GeneratePermutationByBreakdownKey),
        &breakdown_keys,
    )
    .await?;

    apply_sort_permutation(
        ctx.narrow(&Step::ApplyPermutationOnBreakdownKey),
        input,
        &sort_permutation,
    )
    .await
}

async fn malicious_sort_by_breakdown_key<F: Field>(
    ctx: SemiHonestContext<'_, F>,
    input: Vec<MCCappedCreditsWithAggregationBit<F, Replicated<F>>>,
    max_breakdown_key: u128,
    num_multi_bits: u32,
) -> Result<
    (
        MaliciousValidator<'_, F>,
        Vec<MCCappedCreditsWithAggregationBit<F, MaliciousReplicated<F>>>,
    ),
    Error,
> {
    let breakdown_keys = input
        .iter()
        .map(|x| x.breakdown_key.clone())
        .collect::<Vec<_>>();

    // We only need to run a radix sort on the bits used by all possible
    // breakdown key values.
    let valid_bits_count = u128::BITS - (max_breakdown_key - 1).leading_zeros();

    let breakdown_keys =
        split_into_multi_bit_slices(&breakdown_keys, valid_bits_count, num_multi_bits);

    let sort_permutation = malicious_generate_permutation_and_reveal_shuffled(
        ctx.narrow(&Step::GeneratePermutationByBreakdownKey),
        &breakdown_keys,
    )
    .await?;

    let malicious_validator = MaliciousValidator::new(ctx);
    let m_ctx = malicious_validator.context();
    let input = m_ctx.upgrade(input).await?;
    Ok((
        malicious_validator,
        apply_sort_permutation(
            m_ctx.narrow(&Step::ApplyPermutationOnBreakdownKey),
            input,
            &sort_permutation,
        )
        .await?,
    ))
}

async fn sort_by_aggregation_bit<F: Field>(
    ctx: SemiHonestContext<'_, F>,
    input: Vec<MCCappedCreditsWithAggregationBit<F, Replicated<F>>>,
) -> Result<Vec<MCCappedCreditsWithAggregationBit<F, Replicated<F>>>, Error> {
    // Since aggregation_bit is a 1-bit share of 1 or 0, we'll just extract the
    // field and wrap it in another vector.
    let aggregation_bits = &[input
        .iter()
        .map(|x| vec![x.aggregation_bit.clone()])
        .collect::<Vec<_>>()];

    let sort_permutation = generate_permutation_and_reveal_shuffled(
        ctx.narrow(&Step::GeneratePermutationByAttributionBit),
        aggregation_bits,
    )
    .await?;

    apply_sort_permutation(
        ctx.narrow(&Step::ApplyPermutationOnAttributionBit),
        input,
        &sort_permutation,
    )
    .await
}

async fn malicious_sort_by_aggregation_bit<F: Field>(
    ctx: SemiHonestContext<'_, F>,
    input: Vec<MCCappedCreditsWithAggregationBit<F, Replicated<F>>>,
) -> Result<Vec<MCCappedCreditsWithAggregationBit<F, MaliciousReplicated<F>>>, Error> {
    // Since aggregation_bit is a 1-bit share of 1 or 0, we'll just extract the
    // field and wrap it in another vector.
    let aggregation_bits = &[input
        .iter()
        .map(|x| vec![x.aggregation_bit.clone()])
        .collect::<Vec<_>>()];

    let sort_permutation = malicious_generate_permutation_and_reveal_shuffled(
        ctx.narrow(&Step::GeneratePermutationByAttributionBit),
        aggregation_bits,
    )
    .await?;

    let malicious_validator = MaliciousValidator::new(ctx);
    let m_ctx = malicious_validator.context();
    let input = m_ctx.upgrade(input).await?;

    apply_sort_permutation(
        m_ctx.narrow(&Step::ApplyPermutationOnAttributionBit),
        input,
        &sort_permutation,
    )
    .await
}

#[derive(Debug, Clone, Copy, PartialEq, Eq, Hash)]
enum Step {
    SortByBreakdownKey,
    SortByAttributionBit,
    GeneratePermutationByBreakdownKey,
    ApplyPermutationOnBreakdownKey,
    GeneratePermutationByAttributionBit,
    ApplyPermutationOnAttributionBit,
}

impl Substep for Step {}

impl AsRef<str> for Step {
    fn as_ref(&self) -> &str {
        match self {
            Self::SortByBreakdownKey => "sort_by_breakdown_key",
            Self::SortByAttributionBit => "sort_by_attribution_bit",
            Self::GeneratePermutationByBreakdownKey => "generate_permutation_by_breakdown_key",
            Self::ApplyPermutationOnBreakdownKey => "apply_permutation_by_breakdown_key",
            Self::GeneratePermutationByAttributionBit => "generate_permutation_by_attribution_bit",
            Self::ApplyPermutationOnAttributionBit => "apply_permutation_on_attribution_bit",
        }
    }
}

#[cfg(all(test, not(feature = "shuttle")))]
mod tests {
    use std::marker::PhantomData;

    use super::aggregate_credit;
    use crate::aggregation_test_input;
    use crate::bits::BitArray;
    use crate::ff::{Field, Fp32BitPrime};
    use crate::protocol::attribution::input::{AggregateCreditInputRow, MCAggregateCreditInputRow};
    use crate::protocol::context::Context;
    use crate::protocol::modulus_conversion::{
        combine_slices, convert_all_bits, convert_all_bits_local,
    };
    use crate::protocol::{BreakdownKey, MatchKey};
    use crate::secret_sharing::SharedValue;
    use crate::test_fixture::input::GenericReportTestInput;
    use crate::test_fixture::{Reconstruct, Runner, TestWorld};

    #[tokio::test]
    pub async fn aggregate() {
        const MAX_BREAKDOWN_KEY: u128 = 8;
        const NUM_MULTI_BITS: u32 = 3;

        const EXPECTED: &[[u128; 2]] = &[
            // breakdown_key, credit
            [0, 0],
            [1, 0],
            [2, 12],
            [3, 0],
            [4, 18],
            [5, 6],
            [6, 0],
            [7, 0],
        ];

        let input: Vec<GenericReportTestInput<Fp32BitPrime, MatchKey, BreakdownKey>> = aggregation_test_input!(
            [
                { helper_bit: 0, breakdown_key: 3, credit: 0 },
                { helper_bit: 0, breakdown_key: 4, credit: 0 },
                { helper_bit: 1, breakdown_key: 4, credit: 18 },
                { helper_bit: 1, breakdown_key: 0, credit: 0 },
                { helper_bit: 1, breakdown_key: 0, credit: 0 },
                { helper_bit: 1, breakdown_key: 0, credit: 0 },
                { helper_bit: 1, breakdown_key: 0, credit: 0 },
                { helper_bit: 1, breakdown_key: 0, credit: 0 },
                { helper_bit: 0, breakdown_key: 1, credit: 0 },
                { helper_bit: 0, breakdown_key: 0, credit: 0 },
                { helper_bit: 0, breakdown_key: 2, credit: 2 },
                { helper_bit: 1, breakdown_key: 0, credit: 0 },
                { helper_bit: 1, breakdown_key: 0, credit: 0 },
                { helper_bit: 1, breakdown_key: 2, credit: 0 },
                { helper_bit: 1, breakdown_key: 2, credit: 10 },
                { helper_bit: 1, breakdown_key: 0, credit: 0 },
                { helper_bit: 1, breakdown_key: 0, credit: 0 },
                { helper_bit: 1, breakdown_key: 5, credit: 6 },
                { helper_bit: 1, breakdown_key: 0, credit: 0 },
            ];
            (Fp32BitPrime, MatchKey, BreakdownKey)
        );

        let world = TestWorld::new().await;
        let result: Vec<GenericReportTestInput<Fp32BitPrime, MatchKey, BreakdownKey>> = world
            .semi_honest(
                input,
                |ctx, input: Vec<AggregateCreditInputRow<Fp32BitPrime, BreakdownKey>>| async move {
                    let bk_shares = input
                        .iter()
                        .map(|x| x.breakdown_key.clone())
                        .collect::<Vec<_>>();
                    let converted_bk_shares = convert_all_bits(
                        &ctx,
                        &convert_all_bits_local(ctx.role(), &bk_shares),
                        BreakdownKey::BITS,
                        NUM_MULTI_BITS,
                    )
                    .await
                    .unwrap();
                    let converted_bk_shares =
                        combine_slices(&converted_bk_shares, BreakdownKey::BITS);
                    let modulus_converted_shares: Vec<_> = input
                        .iter()
                        .zip(converted_bk_shares)
                        .map(|(row, bk)| MCAggregateCreditInputRow {
                            breakdown_key: bk,
                            credit: row.credit.clone(),
                            _marker: PhantomData::default(),
                        })
                        .collect();

                    aggregate_credit::<Fp32BitPrime, BreakdownKey>(
                        ctx,
                        &modulus_converted_shares,
                        MAX_BREAKDOWN_KEY,
                        NUM_MULTI_BITS,
                    )
                    .await
                    .unwrap()
                },
            )
            .await
            .reconstruct();

        for (i, expected) in EXPECTED.iter().enumerate() {
            assert_eq!(
                *expected,
                [
                    result[i].breakdown_key.as_u128(),
                    result[i].trigger_value.as_u128()
                ]
            );
        }
    }
}<|MERGE_RESOLUTION|>--- conflicted
+++ resolved
@@ -1,39 +1,15 @@
-<<<<<<< HEAD
-=======
-use super::{
-    do_the_binary_tree_thing,
-    input::{
-        MCAggregateCreditInputRow, MCAggregateCreditOutputRow, MCCappedCreditsWithAggregationBit,
-    },
-};
-use crate::ff::Field;
-use crate::protocol::modulus_conversion::split_into_multi_bit_slices;
-use crate::protocol::sort::apply_sort::apply_sort_permutation;
-use crate::protocol::sort::generate_permutation::generate_permutation_and_reveal_shuffled;
-use crate::protocol::Substep;
-use crate::protocol::{
-    context::{Context, SemiHonestContext},
-    sort::generate_permutation::malicious_generate_permutation_and_reveal_shuffled,
-};
-use crate::secret_sharing::replicated::{
-    malicious::AdditiveShare as MaliciousReplicated, semi_honest::AdditiveShare as Replicated,
-};
-use crate::{bits::BitArray, secret_sharing::Arithmetic};
->>>>>>> dfc36f55
 use crate::{
     bits::{BitArray, Serializable},
     error::Error,
     ff::Field,
     protocol::{
         attribution::{
-            compute_b_bit, compute_stop_bit,
+            do_the_binary_tree_thing,
             input::{
                 MCAggregateCreditInputRow, MCAggregateCreditOutputRow,
                 MCCappedCreditsWithAggregationBit,
             },
-            InteractionPatternStep,
         },
-        basics::SecureMul,
         context::{Context, MaliciousContext, SemiHonestContext},
         malicious::MaliciousValidator,
         modulus_conversion::split_into_multi_bit_slices,
@@ -44,7 +20,7 @@
                 malicious_generate_permutation_and_reveal_shuffled,
             },
         },
-        RecordId, Substep,
+        Substep,
     },
     secret_sharing::{
         replicated::{
@@ -54,11 +30,6 @@
         Arithmetic,
     },
 };
-<<<<<<< HEAD
-use futures::future::{try_join, try_join_all};
-use std::iter::repeat;
-=======
->>>>>>> dfc36f55
 use std::marker::PhantomData;
 
 /// Aggregation step for Oblivious Attribution protocol.
