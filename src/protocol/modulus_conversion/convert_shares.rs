use super::specialized_mul::{multiply_one_share_mostly_zeroes, multiply_two_shares_mostly_zeroes};
use crate::{
    error::Error,
    ff::{BinaryField, Field},
    helpers::Role,
    protocol::{context::Context, RecordId},
    secret_sharing::{Replicated, XorReplicated},
};

use crate::protocol::context::SemiHonestContext;
use futures::future::try_join_all;
use std::iter::{repeat, zip};

#[derive(Debug, Clone, Copy, PartialEq, Eq, Hash)]
enum Step {
    Xor1,
    Xor2,
}

impl crate::protocol::Substep for Step {}

impl AsRef<str> for Step {
    fn as_ref(&self) -> &str {
        match self {
            Self::Xor1 => "xor1",
            Self::Xor2 => "xor2",
        }
    }
}

/// Internal use only.
/// This is an implementation of "Algorithm 3" from <https://eprint.iacr.org/2018/387.pdf>
///
fn local_secret_share<B: BinaryField, F: Field>(
    input: &Replicated<B>,
    helper_role: Role,
) -> [Replicated<F>; 3] {
    let (left, right) = input.as_tuple();
    match helper_role {
        Role::H1 => [
            Replicated::new(F::from(left.as_u128()), F::ZERO),
            Replicated::new(F::ZERO, F::from(right.as_u128())),
            Replicated::new(F::ZERO, F::ZERO),
        ],
        Role::H2 => [
            Replicated::new(F::ZERO, F::ZERO),
            Replicated::new(F::from(left.as_u128()), F::ZERO),
            Replicated::new(F::ZERO, F::from(right.as_u128())),
        ],
        Role::H3 => [
            Replicated::new(F::ZERO, F::from(right.as_u128())),
            Replicated::new(F::ZERO, F::ZERO),
            Replicated::new(F::from(left.as_u128()), F::ZERO),
        ],
    }
}

///
/// Internal use only
/// When both inputs are known to be secret shares of either '1' or '0',
/// XOR can be computed as:
/// a + b - 2*a*b
///
/// This variant is only to be used for the first XOR
/// Where helper 1 has shares:
/// a: (x1, 0) and b: (0, x2)
///
/// And helper 2 has shares:
/// a: (0, 0) and b: (x2, 0)
///
/// And helper 3 has shares:
/// a: (0, x1) and b: (0, 0)
async fn xor_specialized_1<F: Field>(
    ctx: SemiHonestContext<'_, F>,
    record_id: RecordId,
    a: &Replicated<F>,
    b: &Replicated<F>,
) -> Result<Replicated<F>, Error> {
    let result = multiply_two_shares_mostly_zeroes(ctx, record_id, a, b).await?;

    Ok(a + b - &(result * F::from(2)))
}

///
/// Internal use only
/// When both inputs are known to be secret share of either '1' or '0',
/// XOR can be computed as:
/// a + b - 2*a*b
///
/// This variant is only to be used for the second XOR
/// Where helper 1 has shares:
/// b: (0, 0)
///
/// And helper 2 has shares:
/// (0, x3)
///
/// And helper 3 has shares:
/// (x3, 0)
async fn xor_specialized_2<F: Field>(
    ctx: SemiHonestContext<'_, F>,
    record_id: RecordId,
    a: &Replicated<F>,
    b: &Replicated<F>,
) -> Result<Replicated<F>, Error> {
    let result = multiply_one_share_mostly_zeroes(ctx, record_id, a, b).await?;

    Ok(a + b - &(result * F::from(2)))
}

/// This takes a replicated secret sharing of a sequence of bits (in a packed format)
/// and converts them, one bit-place at a time, to secret sharings of that bit value (either one or zero) in the target field.
///
/// This file is somewhat inspired by Algorithm D.3 from <https://eprint.iacr.org/2018/387.pdf>
/// "Efficient generation of a pair of random shares for small number of parties"
///
/// This protocol takes as input such a 3-way random binary replicated secret-sharing,
/// and produces a 3-party replicated secret-sharing of the same value in a target field
/// of the caller's choosing.
/// Example:
/// For input binary sharing: (0, 1, 1) -> which is a sharing of 0 in `Z_2`
/// sample output in `Z_31` could be: (22, 19, 21) -> also a sharing of 0 in `Z_31`
/// This transformation is simple:
/// The original can be conceived of as r = b0 ⊕ b1 ⊕ b2
/// Each of the 3 bits can be trivially converted into a 3-way secret sharing in `Z_p`
/// So if the second bit is a '1', we can make a 3-way secret sharing of '1' in `Z_p`
/// as (0, 1, 0).
/// Now we simply need to XOR these three sharings together in `Z_p`. This is easy because
/// we know the secret-shared values are all either 0, or 1. As such, the XOR operation
/// is equivalent to fn xor(a, b) { a + b - 2*a*b }
pub async fn convert_one_bit<F: Field>(
    ctx: SemiHonestContext<'_, F>,
    record_id: RecordId,
    input: &XorReplicated,
    bit_index: u32,
) -> Result<Replicated<F>, Error> {
    let [sh0, sh1, sh2] = local_secret_share(&input.bit(bit_index), ctx.role());

    let sh0_xor_sh1 = xor_specialized_1(ctx.narrow(&Step::Xor1), record_id, &sh0, &sh1).await?;
    xor_specialized_2(ctx.narrow(&Step::Xor2), record_id, &sh0_xor_sh1, &sh2).await
}

/// For a given vector of input shares, this returns a vector of modulus converted replicated shares of
/// `bit_index` of each input.
pub async fn convert_shares_for_a_bit<F: Field>(
    ctx: SemiHonestContext<'_, F>,
    input: &[XorReplicated],
    num_bits: u32,
    bit_index: u32,
) -> Result<Vec<Replicated<F>>, Error> {
    debug_assert!(num_bits > bit_index);
    let converted_shares = try_join_all(zip(repeat(ctx), input).enumerate().map(
        |(record_id, (ctx, row))| async move {
            let record_id = RecordId::from(record_id);
            convert_one_bit(ctx, record_id, row, bit_index).await
        },
    ))
    .await?;
    Ok(converted_shares)
}

#[cfg(all(test, not(feature = "shuttle")))]
mod tests {

    use crate::rand::thread_rng;
    use crate::{
        ff::Fp31,
        protocol::{modulus_conversion::convert_one_bit, QueryId, RecordId},
        test_fixture::{MaskedMatchKey, Reconstruct, Runner, TestWorld},
    };
<<<<<<< HEAD
    use futures::future::join_all;
    use rand::Rng;
    use std::iter::{repeat, zip};
=======
    use proptest::prelude::Rng;
>>>>>>> d2225251

    #[derive(Copy, Clone, Debug, PartialEq, Eq, Hash)]
    struct ModulusConversionTestStep {
        prss_space_number: u8,
    }

    #[tokio::test]
<<<<<<< HEAD
    pub async fn convert_one_bit_of_many_match_keys() -> Result<(), Error> {
        let mut rng = thread_rng();
=======
    pub async fn one_bit() {
        const BITNUM: u32 = 4;
        let mut rng = rand::thread_rng();
>>>>>>> d2225251

        let world = TestWorld::<Fp31>::new(QueryId);
        let match_key = MaskedMatchKey::mask(rng.gen());
        let result = world
            .semi_honest(match_key, |ctx, mk_share| async move {
                convert_one_bit(ctx, RecordId::from(0), &mk_share, BITNUM)
                    .await
                    .unwrap()
            })
            .await;
        assert_eq!(Fp31::from(match_key.bit(BITNUM)), result.reconstruct());
    }
}<|MERGE_RESOLUTION|>--- conflicted
+++ resolved
@@ -167,28 +167,12 @@
         protocol::{modulus_conversion::convert_one_bit, QueryId, RecordId},
         test_fixture::{MaskedMatchKey, Reconstruct, Runner, TestWorld},
     };
-<<<<<<< HEAD
-    use futures::future::join_all;
-    use rand::Rng;
-    use std::iter::{repeat, zip};
-=======
     use proptest::prelude::Rng;
->>>>>>> d2225251
-
-    #[derive(Copy, Clone, Debug, PartialEq, Eq, Hash)]
-    struct ModulusConversionTestStep {
-        prss_space_number: u8,
-    }
 
     #[tokio::test]
-<<<<<<< HEAD
-    pub async fn convert_one_bit_of_many_match_keys() -> Result<(), Error> {
-        let mut rng = thread_rng();
-=======
     pub async fn one_bit() {
         const BITNUM: u32 = 4;
-        let mut rng = rand::thread_rng();
->>>>>>> d2225251
+        let mut rng = thread_rng();
 
         let world = TestWorld::<Fp31>::new(QueryId);
         let match_key = MaskedMatchKey::mask(rng.gen());
