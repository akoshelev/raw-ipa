<<<<<<< HEAD
use crate::bits::Fp2Array;
use crate::protocol::IpaProtocolStep::ModulusConversion;
use crate::secret_sharing::Arithmetic as ArithmeticSecretSharing;
=======
>>>>>>> 72898d67
use crate::{
    bits::BitArray,
    error::Error,
    ff::Field,
    helpers::Role,
    protocol::{
        basics::ZeroPositions, boolean::xor_sparse, context::Context, IpaProtocolStep, RecordId,
    },
    secret_sharing::{
        replicated::semi_honest::{AdditiveShare as Replicated, XorShare as XorReplicated},
        Arithmetic as ArithmeticSecretSharing,
    },
};
use futures::future::try_join_all;
use std::iter::{repeat, zip};

///! This takes a replicated secret sharing of a sequence of bits (in a packed format)
///! and converts them, one bit-place at a time, to secret sharings of that bit value (either one or zero) in the target field.
///!
///! This file is somewhat inspired by Algorithm D.3 from <https://eprint.iacr.org/2018/387.pdf>
///! "Efficient generation of a pair of random shares for small number of parties"
///!
///! This protocol takes as input such a 3-way random binary replicated secret-sharing,
///! and produces a 3-party replicated secret-sharing of the same value in a target field
///! of the caller's choosing.
///! Example:
///! For input binary sharing: (0, 1, 1) -> which is a sharing of 0 in `Z_2`
///! sample output in `Z_31` could be: (22, 19, 21) -> also a sharing of 0 in `Z_31`
///! This transformation is simple:
///! The original can be conceived of as r = b0 ⊕ b1 ⊕ b2
///! Each of the 3 bits can be trivially converted into a 3-way secret sharing in `Z_p`
///! So if the second bit is a '1', we can make a 3-way secret sharing of '1' in `Z_p`
///! as (0, 1, 0).
///! Now we simply need to XOR these three sharings together in `Z_p`. This is easy because
///! we know the secret-shared values are all either 0, or 1. As such, the XOR operation
///! is equivalent to fn xor(a, b) { a + b - 2*a*b }
#[derive(Debug, Clone, Copy, PartialEq, Eq, Hash)]
enum Step {
    Xor1,
    Xor2,
}

impl crate::protocol::Substep for Step {}

impl AsRef<str> for Step {
    fn as_ref(&self) -> &str {
        match self {
            Self::Xor1 => "xor1",
            Self::Xor2 => "xor2",
        }
    }
}

pub struct BitConversionTriple<S>(pub(crate) [S; 3]);

/// Convert one bit of an XOR sharing into a triple of replicated sharings of that bit.
/// This is not a usable construct, but it can be used with `convert_one_bit` to produce
/// a single replicated sharing of that bit.
///
/// This is an implementation of "Algorithm 3" from <https://eprint.iacr.org/2018/387.pdf>
///
#[must_use]
pub fn convert_bit_local<F: Field, B: Fp2Array>(
    helper_role: Role,
    bit_index: u32,
    input: &XorReplicated<B>,
) -> BitConversionTriple<Replicated<F>> {
    let left = u128::from(input.left()[bit_index]);
    let right = u128::from(input.right()[bit_index]);
    BitConversionTriple(match helper_role {
        Role::H1 => [
            Replicated::new(F::from(left), F::ZERO),
            Replicated::new(F::ZERO, F::from(right)),
            Replicated::new(F::ZERO, F::ZERO),
        ],
        Role::H2 => [
            Replicated::new(F::ZERO, F::ZERO),
            Replicated::new(F::from(left), F::ZERO),
            Replicated::new(F::ZERO, F::from(right)),
        ],
        Role::H3 => [
            Replicated::new(F::ZERO, F::from(right)),
            Replicated::new(F::ZERO, F::ZERO),
            Replicated::new(F::from(left), F::ZERO),
        ],
    })
}

#[must_use]
pub fn convert_all_bits_local<F: Field, B: Fp2Array>(
    helper_role: Role,
    input: &[XorReplicated<B>],
) -> Vec<Vec<BitConversionTriple<Replicated<F>>>> {
    input
        .iter()
        .map(move |record| {
            (0..B::BITS)
                .map(|bit_index: u32| convert_bit_local::<F, B>(helper_role, bit_index, record))
                .collect::<Vec<_>>()
        })
        .collect::<Vec<_>>()
}

/// Convert a locally-decomposed single bit into field elements.
/// # Errors
/// Fails only if multiplication fails.
pub async fn convert_bit<F, C, S>(
    ctx: C,
    record_id: RecordId,
    locally_converted_bits: &BitConversionTriple<S>,
) -> Result<S, Error>
where
    F: Field,
    C: Context<F, Share = S>,
    S: ArithmeticSecretSharing<F>,
{
    let (sh0, sh1, sh2) = (
        &locally_converted_bits.0[0],
        &locally_converted_bits.0[1],
        &locally_converted_bits.0[2],
    );
    let ctx1 = ctx.narrow(&Step::Xor1);
    let ctx2 = ctx.narrow(&Step::Xor2);
    let sh0_xor_sh1 = xor_sparse(ctx1, record_id, sh0, sh1, ZeroPositions::AVZZ_BZVZ).await?;
    debug_assert_eq!(
        ZeroPositions::mul_output(ZeroPositions::AVZZ_BZVZ),
        ZeroPositions::Pvvz
    );
    xor_sparse(ctx2, record_id, &sh0_xor_sh1, sh2, ZeroPositions::AVVZ_BZZV).await
}

/// # Errors
/// Propagates errors from convert shares
/// # Panics
/// Propagates panics from convert shares
pub async fn convert_all_bits<F, C, S>(
    ctx: &C,
    locally_converted_bits: &[Vec<BitConversionTriple<S>>],
    num_bits: u32,
    num_multi_bits: u32,
) -> Result<Vec<Vec<Vec<S>>>, Error>
where
    F: Field,
    C: Context<F, Share = S>,
    S: ArithmeticSecretSharing<F>,
{
    let ctx = ctx.set_total_records(locally_converted_bits.len());

    let all_bits = (0..num_bits as usize).collect::<Vec<_>>();
    try_join_all(all_bits.chunks(num_multi_bits as usize).map(|chunk| {
        try_join_all(
            zip(locally_converted_bits, repeat(ctx.clone()))
                .enumerate()
                .map(|(idx, (record, ctx))| async move {
                    convert_bit_list(
                        ctx.narrow(&IpaProtocolStep::ModulusConversion(
                            chunk[0].try_into().unwrap(),
                        )),
                        &chunk.iter().map(|i| &record[*i]).collect::<Vec<_>>(),
                        RecordId::from(idx),
                    )
                    .await
                }),
        )
    }))
    .await
}

/// # Errors
/// Propagates errors from convert shares
/// # Panics
/// Propagates panics from convert shares
pub async fn convert_bit_list<F, C, S>(
    ctx: C,
    locally_converted_bits: &[&BitConversionTriple<S>],
    record_id: RecordId,
) -> Result<Vec<S>, Error>
where
    F: Field,
    C: Context<F, Share = S>,
    S: ArithmeticSecretSharing<F>,
{
    try_join_all(
        zip(repeat(ctx), locally_converted_bits.iter())
            .enumerate()
            .map(|(i, (ctx, bit))| async move {
                convert_bit(
                    ctx.narrow(&IpaProtocolStep::ModulusConversion(i.try_into().unwrap())),
                    record_id,
                    bit,
                )
                .await
            }),
    )
    .await
}

#[cfg(all(test, not(feature = "shuttle")))]
mod tests {
    use crate::ff::{Field, Fp32BitPrime};
    use crate::helpers::{Direction, Role};
    use crate::protocol::context::Context;
    use crate::protocol::malicious::MaliciousValidator;
    use crate::protocol::MatchKey;
    use crate::rand::thread_rng;
    use crate::secret_sharing::replicated::semi_honest::AdditiveShare as Replicated;
    use crate::{
        error::Error,
        ff::Fp31,
        protocol::{
            modulus_conversion::{convert_bit, convert_bit_local, BitConversionTriple},
            RecordId,
        },
        test_fixture::{Reconstruct, Runner, TestWorld},
    };
    use proptest::prelude::Rng;

    #[tokio::test]
    pub async fn one_bit() {
        const BITNUM: u32 = 4;
        let mut rng = thread_rng();

        let world = TestWorld::new().await;
        let match_key = rng.gen::<MatchKey>();
        let result: [Replicated<Fp31>; 3] = world
            .semi_honest(match_key, |ctx, mk_share| async move {
                let triple = convert_bit_local::<Fp31, MatchKey>(ctx.role(), BITNUM, &mk_share);
                convert_bit(ctx.set_total_records(1usize), RecordId::from(0), &triple)
                    .await
                    .unwrap()
            })
            .await;
        assert_eq!(Fp31::from(match_key[BITNUM]), result.reconstruct());
    }

    #[tokio::test]
    pub async fn one_bit_malicious() {
        const BITNUM: u32 = 4;
        let mut rng = thread_rng();

        let world = TestWorld::new().await;
        let match_key = rng.gen::<MatchKey>();
        let result: [Replicated<Fp31>; 3] = world
            .semi_honest(match_key, |ctx, mk_share| async move {
                let triple = convert_bit_local::<Fp31, MatchKey>(ctx.role(), BITNUM, &mk_share);

                let v = MaliciousValidator::new(ctx);
                let m_ctx = v.context().set_total_records(1);
                let m_triple = m_ctx.upgrade(triple).await.unwrap();
                let m_bit = convert_bit(m_ctx, RecordId::from(0), &m_triple)
                    .await
                    .unwrap();
                v.validate(m_bit).await.unwrap()
            })
            .await;
        assert_eq!(Fp31::from(match_key[BITNUM]), result.reconstruct());
    }

    #[tokio::test]
    pub async fn one_bit_malicious_tweaks() {
        struct Tweak {
            role: Role,
            index: usize,
            dir: Direction,
        }
        impl Tweak {
            fn flip_bit<F: Field>(
                &self,
                role: Role,
                mut triple: BitConversionTriple<Replicated<F>>,
            ) -> BitConversionTriple<Replicated<F>> {
                if role != self.role {
                    return triple;
                }
                let v = &mut triple.0[self.index];
                *v = match self.dir {
                    Direction::Left => Replicated::new(F::ONE - v.left(), v.right()),
                    Direction::Right => Replicated::new(v.left(), F::ONE - v.right()),
                };
                triple
            }
        }
        const fn t(role: Role, index: usize, dir: Direction) -> Tweak {
            Tweak { role, index, dir }
        }

        const TWEAKS: &[Tweak] = &[
            t(Role::H1, 0, Direction::Left),
            t(Role::H1, 1, Direction::Right),
            t(Role::H2, 1, Direction::Left),
            t(Role::H2, 2, Direction::Right),
            t(Role::H3, 2, Direction::Left),
            t(Role::H3, 0, Direction::Right),
        ];
        const BITNUM: u32 = 4;

        let mut rng = thread_rng();
        let world = TestWorld::new().await;
        for tweak in TWEAKS {
            let match_key = rng.gen::<MatchKey>();
            world
                .semi_honest(match_key, |ctx, mk_share| async move {
                    let triple =
                        convert_bit_local::<Fp32BitPrime, MatchKey>(ctx.role(), BITNUM, &mk_share);
                    let tweaked = tweak.flip_bit(ctx.role(), triple);

                    let v = MaliciousValidator::new(ctx);
                    let m_ctx = v.context().set_total_records(1);
                    let m_triple = m_ctx.upgrade(tweaked).await.unwrap();
                    let m_bit = convert_bit(m_ctx, RecordId::from(0), &m_triple)
                        .await
                        .unwrap();
                    let err = v
                        .validate(m_bit)
                        .await
                        .expect_err("This should fail validation");
                    assert!(matches!(err, Error::MaliciousSecurityCheckFailed));
                })
                .await;
        }
    }
}<|MERGE_RESOLUTION|>--- conflicted
+++ resolved
@@ -1,11 +1,5 @@
-<<<<<<< HEAD
 use crate::bits::Fp2Array;
-use crate::protocol::IpaProtocolStep::ModulusConversion;
-use crate::secret_sharing::Arithmetic as ArithmeticSecretSharing;
-=======
->>>>>>> 72898d67
 use crate::{
-    bits::BitArray,
     error::Error,
     ff::Field,
     helpers::Role,
