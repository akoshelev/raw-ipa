use super::{
    solved_bits::{solved_bits, RandomBitsShare},
    RandomBits,
};
use crate::{
    error::Error,
    ff::PrimeField,
    helpers::TotalRecords,
    protocol::{context::Context, BasicProtocols, RecordId, Substep},
    secret_sharing::Linear as LinearSecretSharing,
};
use std::{
    marker::PhantomData,
    sync::atomic::{AtomicU32, AtomicUsize, Ordering},
};

/// A struct that generates random sharings of bits from the
/// `SolvedBits` protocol. Any protocol who wish to use a random-bits can draw
/// one by calling `generate()`.
///
/// This object is safe to share with multiple threads.  It uses an atomic counter
/// to manage concurrent accesses.
#[derive(Debug)]
pub struct RandomBitsGenerator<F, S, C> {
    /// How many records this generator is expected to process
    total_records: TotalRecords,
    /// Happy path touches this generator only. With the right field size, the probability of this
    /// generator failing is very low. For [`Fp32BitPrime`] it fails with $5/2^{32}$ ~ $1^{10^-9}$
    ///
    /// [`Fp31`]: crate::ff::Fp32BitPrime
    default_generator: CountingGenerator<F, S, C>,
    /// If the default generator fails, this one is used until it successfully generates random
    /// sharings of value `v` < [`PRIME`]
    ///
    /// [`PRIME`]: PrimeField::PRIME
    fallback_generator: CountingGenerator<F, S, C>,
    abort_count: AtomicUsize,
}

/// Internal type to generate random bits using [`solved_bits`] protocol using sequential record ids.
#[derive(Debug)]
struct CountingGenerator<F, S, C> {
    counter: AtomicU32,
    ctx: C,
    _marker: PhantomData<(F, S)>,
}

enum RBGStep {
    /// Special communication channel used when values generated using the standard communications
    /// failed to pass the prime test. It is widely inefficient to use, so field must be large enough
    /// so it does not happen often
    FallbackChannel,
}

impl AsRef<str> for RBGStep {
    fn as_ref(&self) -> &str {
        match self {
            RBGStep::FallbackChannel => "fallback",
        }
    }
}

impl Substep for RBGStep {}

impl<F, S, C> RandomBitsGenerator<F, S, C>
where
    F: PrimeField,
    S: LinearSecretSharing<F> + BasicProtocols<C, F>,
    C: Context + RandomBits<F, Share = S>,
{
    #[must_use]
    #[allow(clippy::needless_pass_by_value)] // TODO: pending resolution of TotalRecords::Indeterminate
<<<<<<< HEAD
    pub fn new(ctx: C) -> Self {
        // debug_assert!(ctx.is_total_records_unspecified());
        let ctx = if ctx.is_total_records_unspecified() {
            println!("indeterminate {}", ctx.step());
            ctx.set_total_records(TotalRecords::Indeterminate)
        } else {
            ctx
        };
        Self {
            ctx,
            record_id: AtomicU32::new(0),
=======
    pub fn new<I: Into<TotalRecords>>(ctx: C, total_records: I) -> Self {
        // todo: remove and use capacity for the default generator
        debug_assert!(ctx.is_total_records_unspecified());
        let total_records = total_records.into();
        Self {
            total_records,
            default_generator: CountingGenerator::new(ctx.set_total_records(total_records)),
            fallback_generator: CountingGenerator::new(
                ctx.narrow(&RBGStep::FallbackChannel)
                    .set_total_records(TotalRecords::Indeterminate),
            ),
>>>>>>> 5ea1ce74
            abort_count: AtomicUsize::new(0),
        }
    }

    /// Takes the next `RandomBitsShare` that is available.  As the underlying
    /// generator can fail, this will draw from that repeatedly until a value is produced.
    ///
    /// # Errors
    /// This method may fail for number of reasons. Errors include locking the
    /// inner members multiple times, I/O errors while executing MPC protocols,
    /// read from an empty buffer, etc.
<<<<<<< HEAD
    pub async fn generate(&self) -> Result<RandomBitsShare<F, S>, Error> {
        loop {
            let i = self.record_id.fetch_add(1, Ordering::AcqRel);
            if let Some(v) = solved_bits(self.ctx.clone(), RecordId::from(i)).await? {
                return Ok(v);
=======
    pub async fn generate(&self, record_id: RecordId) -> Result<RandomBitsShare<F, S>, Error> {
        let share = if let Some(v) = self.default_generator.next(Some(record_id)).await? {
            v
        } else {
            loop {
                self.abort_count.fetch_add(1, Ordering::AcqRel);
                if let Some(v) = self.fallback_generator.next(None).await? {
                    break v;
                }
>>>>>>> 5ea1ce74
            }
        };

        if self.total_records.last(record_id) {
            self.fallback_generator.close().await;
        }

        Ok(share)
    }

    /// Get the number of aborts for this instance.
    #[allow(dead_code)]
    pub fn aborts(&self) -> usize {
        self.abort_count.load(Ordering::Acquire)
    }
}

impl<F, S, C> CountingGenerator<F, S, C>
where
    F: PrimeField,
    S: LinearSecretSharing<F> + BasicProtocols<C, F>,
    C: Context + RandomBits<F, Share = S>,
{
    fn new(ctx: C) -> Self {
        Self {
            counter: AtomicU32::new(0),
            ctx,
            _marker: PhantomData,
        }
    }

    async fn next(
        &self,
        record_id: Option<RecordId>,
    ) -> Result<Option<RandomBitsShare<F, S>>, Error> {
        let i = record_id
            .unwrap_or_else(|| RecordId::from(self.counter.fetch_add(1, Ordering::AcqRel)));
        solved_bits(self.ctx.clone(), i).await
    }

    #[allow(clippy::unused_async)]
    async fn close(&self) {
        // no-op for now
    }
}

#[cfg(all(test, not(feature = "shuttle")))]
mod tests {
    use std::{iter::zip, sync::atomic::Ordering};

    use futures::future::try_join_all;

    use super::RandomBitsGenerator;
    use crate::{
        ff::Fp31,
        helpers::TotalRecords,
        protocol::{boolean::RandomBitsShare, malicious::MaliciousValidator, RecordId},
        test_fixture::{join3, Reconstruct, Runner, TestWorld},
    };

    #[tokio::test]
    pub async fn semi_honest() {
        let world = TestWorld::default();
        let [c0, c1, c2] = world.contexts();
        let record_id = RecordId::from(0);

        let rbg0 = RandomBitsGenerator::new(c0, 1);
        let rbg1 = RandomBitsGenerator::new(c1, 1);
        let rbg2 = RandomBitsGenerator::new(c2, 1);

        let result = join3(
            rbg0.generate(record_id),
            rbg1.generate(record_id),
            rbg2.generate(record_id),
        )
        .await;
        assert_eq!(rbg0.aborts(), rbg1.aborts());
        assert_eq!(rbg0.aborts(), rbg2.aborts());
        let _: Fp31 = result.reconstruct(); // reconstruct() will validate the value.
    }

    #[tokio::test]
    pub async fn uses_fallback_channel() {
        let world = TestWorld::default();

        world
            .semi_honest((), |ctx, _| async move {
                let rbg = RandomBitsGenerator::new(ctx, TotalRecords::Indeterminate);
                let mut i = 0;
                while rbg.abort_count.load(Ordering::Acquire) == 0 {
                    let _: RandomBitsShare<Fp31, _> =
                        rbg.generate(RecordId::from(i)).await.unwrap();
                    i += 1;
                }
            })
            .await;
    }

    #[tokio::test]
    pub async fn malicious() {
        let world = TestWorld::default();
        let contexts = world.contexts();

        let validators = contexts.map(MaliciousValidator::<Fp31>::new);
        let rbg = validators
            .iter()
            .map(|v| RandomBitsGenerator::new(v.context(), 1))
            .collect::<Vec<_>>();
        let record_id = RecordId::from(0);

        let m_result = join3(
            rbg[0].generate(record_id),
            rbg[1].generate(record_id),
            rbg[2].generate(record_id),
        )
        .await;
        assert_eq!(rbg[0].aborts(), rbg[1].aborts());
        assert_eq!(rbg[0].aborts(), rbg[2].aborts());

        let result = <[_; 3]>::try_from(
            try_join_all(zip(validators, m_result).map(|(v, m)| v.validate(m)))
                .await
                .unwrap(),
        )
        .unwrap();
        let _: Fp31 = result.reconstruct(); // reconstruct() will validate the value.
    }
}<|MERGE_RESOLUTION|>--- conflicted
+++ resolved
@@ -70,19 +70,6 @@
 {
     #[must_use]
     #[allow(clippy::needless_pass_by_value)] // TODO: pending resolution of TotalRecords::Indeterminate
-<<<<<<< HEAD
-    pub fn new(ctx: C) -> Self {
-        // debug_assert!(ctx.is_total_records_unspecified());
-        let ctx = if ctx.is_total_records_unspecified() {
-            println!("indeterminate {}", ctx.step());
-            ctx.set_total_records(TotalRecords::Indeterminate)
-        } else {
-            ctx
-        };
-        Self {
-            ctx,
-            record_id: AtomicU32::new(0),
-=======
     pub fn new<I: Into<TotalRecords>>(ctx: C, total_records: I) -> Self {
         // todo: remove and use capacity for the default generator
         debug_assert!(ctx.is_total_records_unspecified());
@@ -94,7 +81,6 @@
                 ctx.narrow(&RBGStep::FallbackChannel)
                     .set_total_records(TotalRecords::Indeterminate),
             ),
->>>>>>> 5ea1ce74
             abort_count: AtomicUsize::new(0),
         }
     }
@@ -106,13 +92,6 @@
     /// This method may fail for number of reasons. Errors include locking the
     /// inner members multiple times, I/O errors while executing MPC protocols,
     /// read from an empty buffer, etc.
-<<<<<<< HEAD
-    pub async fn generate(&self) -> Result<RandomBitsShare<F, S>, Error> {
-        loop {
-            let i = self.record_id.fetch_add(1, Ordering::AcqRel);
-            if let Some(v) = solved_bits(self.ctx.clone(), RecordId::from(i)).await? {
-                return Ok(v);
-=======
     pub async fn generate(&self, record_id: RecordId) -> Result<RandomBitsShare<F, S>, Error> {
         let share = if let Some(v) = self.default_generator.next(Some(record_id)).await? {
             v
@@ -122,7 +101,6 @@
                 if let Some(v) = self.fallback_generator.next(None).await? {
                     break v;
                 }
->>>>>>> 5ea1ce74
             }
         };
 
