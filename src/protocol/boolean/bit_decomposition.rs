use super::{
    add_constant::{add_constant, maybe_add_constant_mod2l},
    bitwise_less_than_prime::BitwiseLessThanPrime,
    random_bits_generator::RandomBitsGenerator,
    RandomBits,
};
use crate::{
    error::Error,
    ff::PrimeField,
    protocol::{context::Context, BasicProtocols, RecordId},
    secret_sharing::Linear as LinearSecretSharing,
};

/// This is an implementation of "3. Bit-Decomposition" from I. Damgård et al..
///
/// It takes an input `[a] ∈ F_p` and outputs its bitwise additive share
/// `[a]_B = ([a]_0,...,[a]_l-1)` where `[a]_i ∈ F_p`.
///
/// 3. Bit-Decomposition
/// "Unconditionally Secure Constant-Rounds Multi-party Computation for Equality, Comparison, Bits, and Exponentiation"
/// I. Damgård et al.
pub struct BitDecomposition {}

impl BitDecomposition {
    /// Converts the input field value to bitwise secret shares.
    ///
    /// ## Errors
    /// Lots of things may go wrong here, from timeouts to bad output. They will be signalled
    /// back via the error response
    pub async fn execute<F, S, C>(
        ctx: C,
        record_id: RecordId,
        rbg: &RandomBitsGenerator<F, S, C>,
        a_p: &S,
    ) -> Result<Vec<S>, Error>
    where
        F: PrimeField,
        S: LinearSecretSharing<F> + BasicProtocols<C, F>,
        C: Context + RandomBits<F, Share = S>,
    {
        // step 1 in the paper is just describing the input, `[a]_p` where `a ∈ F_p`

        // Step 2. Generate random bitwise shares
        let r = rbg.generate(record_id).await?;

        // Step 3, 4. Reveal c = [a - b]_p
        let c = (a_p.clone() - &r.b_p)
            .reveal(ctx.narrow(&Step::RevealAMinusB), record_id)
            .await?;

        // Step 5. Add back [b] bitwise. [d]_B = BitwiseSum(c, [b]_B) where d ∈ Z
        //
        // `BitwiseSum` outputs one more bit than its input, so [d]_B is (el + 1)-bit long.
        let d_b = add_constant(ctx.narrow(&Step::AddBtoC), record_id, &r.b_b, c.as_u128()).await?;

        // Step 6. q = d >=? p (note: the paper uses p <? d, which is incorrect)
        let q_p = BitwiseLessThanPrime::greater_than_or_equal_to_prime(
            ctx.narrow(&Step::IsPLessThanD),
            record_id,
            &d_b,
        )
        .await?;

        // Step 7. a bitwise scalar value `f_B = bits(2^el - p)`
        let el = u128::BITS - F::PRIME.into().leading_zeros();
        let x = (1 << el) - F::PRIME.into();

        // Step 8, 9. [g_i] = [q] * f_i
        // Step 10. [h]_B = [d + g]_B, where [h]_B = ([h]_0,...[h]_(el+1))
        // Step 11. [a]_B = ([h]_0,...[h]_(el-1))
        let a_b =
            maybe_add_constant_mod2l(ctx.narrow(&Step::AddDtoG), record_id, &d_b, x, &q_p).await?;

        Ok(a_b)
    }
}

#[derive(Debug, Clone, Copy, PartialEq, Eq, Hash)]
enum Step {
    RevealAMinusB,
    AddBtoC,
    IsPLessThanD,
    AddDtoG,
}

impl crate::protocol::Substep for Step {}

impl AsRef<str> for Step {
    fn as_ref(&self) -> &str {
        match self {
            Self::RevealAMinusB => "reveal_a_minus_b",
            Self::AddBtoC => "add_b_to_c",
            Self::IsPLessThanD => "is_p_less_than_d",
            Self::AddDtoG => "add_d_to_g",
        }
    }
}

#[cfg(all(test, not(feature = "shuttle")))]
mod tests {
    use super::BitDecomposition;
    use crate::{
        ff::{Fp31, Fp32BitPrime, PrimeField},
        protocol::{
            boolean::random_bits_generator::RandomBitsGenerator, context::Context, RecordId,
        },
        test_fixture::{bits_to_value, Reconstruct, Runner, TestWorld},
    };
    use rand::{distributions::Standard, prelude::Distribution};

    pub struct GenerateRandomBits;

    impl crate::protocol::Substep for GenerateRandomBits {}

    impl AsRef<str> for GenerateRandomBits {
        fn as_ref(&self) -> &str {
            "generate_random_bits"
        }
    }

    async fn bit_decomposition<F>(world: &TestWorld, a: F) -> Vec<F>
    where
        F: PrimeField + Sized,
        Standard: Distribution<F>,
    {
        let result = world
            .semi_honest(a, |ctx, a_p| async move {
<<<<<<< HEAD
                let ctx = ctx.set_total_records(1);
                let rbg = RandomBitsGenerator::new(ctx.narrow(&GenerateRandomBits));
=======
                let rbg = RandomBitsGenerator::new(ctx.narrow(&GenerateRandomBits), 1);
>>>>>>> 5ea1ce74

                BitDecomposition::execute(ctx, RecordId::from(0), &rbg, &a_p)
                    .await
                    .unwrap()
            })
            .await;

        // bit-decomposed values generate valid number of bits to fit the target field values
        let l = u128::BITS - F::PRIME.into().leading_zeros();
        assert_eq!(usize::try_from(l).unwrap(), result[0].len());
        assert_eq!(usize::try_from(l).unwrap(), result[1].len());
        assert_eq!(usize::try_from(l).unwrap(), result[2].len());

        result.reconstruct()
    }

    // 0.8 secs * 5 cases = 4 secs
    // New BitwiseLessThan -> 0.56 secs * 5 cases = 2.8
    #[tokio::test]
    pub async fn fp31() {
        let world = TestWorld::default();
        let c = Fp31::from;
        assert_eq!(0, bits_to_value(&bit_decomposition(&world, c(0_u32)).await));
        // assert_eq!(1, bits_to_value(&bit_decomposition(&world, c(1)).await));
        // assert_eq!(15, bits_to_value(&bit_decomposition(&world, c(15)).await));
        // assert_eq!(16, bits_to_value(&bit_decomposition(&world, c(16)).await));
        // assert_eq!(30, bits_to_value(&bit_decomposition(&world, c(30)).await));
    }

    // This test takes more than 15 secs... I'm disabling it for now until
    // we optimize and/or find a way to make tests run faster.
    #[ignore]
    #[tokio::test]
    pub async fn fp32_bit_prime() {
        let world = TestWorld::default();
        let c = Fp32BitPrime::from;
        let u16_max: u32 = u16::MAX.into();
        assert_eq!(0, bits_to_value(&bit_decomposition(&world, c(0_u32)).await));
        assert_eq!(1, bits_to_value(&bit_decomposition(&world, c(1)).await));
        assert_eq!(
            u128::from(u16_max),
            bits_to_value(&bit_decomposition(&world, c(u16_max)).await)
        );
        assert_eq!(
            u128::from(u16_max + 1),
            bits_to_value(&bit_decomposition(&world, c(u16_max + 1)).await)
        );
        assert_eq!(
            u128::from(Fp32BitPrime::PRIME - 1),
            bits_to_value(&bit_decomposition(&world, c(Fp32BitPrime::PRIME - 1)).await)
        );
    }
}<|MERGE_RESOLUTION|>--- conflicted
+++ resolved
@@ -125,12 +125,8 @@
     {
         let result = world
             .semi_honest(a, |ctx, a_p| async move {
-<<<<<<< HEAD
                 let ctx = ctx.set_total_records(1);
-                let rbg = RandomBitsGenerator::new(ctx.narrow(&GenerateRandomBits));
-=======
                 let rbg = RandomBitsGenerator::new(ctx.narrow(&GenerateRandomBits), 1);
->>>>>>> 5ea1ce74
 
                 BitDecomposition::execute(ctx, RecordId::from(0), &rbg, &a_p)
                     .await
