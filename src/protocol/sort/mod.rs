pub mod apply_sort;
pub mod bit_permutation;
pub mod generate_permutation;
pub mod generate_permutation_opt;

mod apply;
mod compose;
mod multi_bit_permutation;
mod secureapplyinv;
mod shuffle;

use std::fmt::Debug;

use ipa_macros::step;
use strum::AsRefStr;

use crate::{
    error::Error,
    ff::Field,
    protocol::{context::Context, step::BitOpStep, BasicProtocols, RecordId},
    secret_sharing::{BitDecomposed, Linear as LinearSecretSharing, SecretSharing},
};
<<<<<<< HEAD
use ipa_macros::{step, Step};
=======
>>>>>>> d812293f

#[step]
pub(crate) enum SortStep {
    ModulusConversion,
    BitPermutation,
    Compose,
    ShuffleRevealPermutation,
    SortKeys,
    #[dynamic]
    MultiApplyInv(u32),
}

#[step]
#[derive(Clone, Copy)]
pub(crate) enum ShuffleStep {
    Shuffle1,
    Shuffle2,
    Shuffle3,
}

#[step]
pub(crate) enum ApplyInvStep {
    ShuffleInputs,
}

#[step]
pub(crate) enum ComposeStep {
    UnshuffleRho,
}

#[step]
pub(crate) enum ShuffleRevealPermutationStep {
    Generate,
    Reveal,
    Shuffle,
}

#[step]
pub(crate) enum ReshareStep {
    RandomnessForValidation,
    ReshareRx,
}

///
/// This function accepts a sequence of N secret-shared bits.
/// When considered as a bitwise representation of an N-bit unsigned number, it's clear that there are exactly
/// `2^N` possible values this could have.
/// This function checks all of these possible values, and returns a vector of secret-shared results.
/// Only one result will be a secret-sharing of one, all of the others will be secret-sharings of zero.
///
/// # Errors
/// If any multiplication fails, or if the record is too long (e.g. more than 64 multiplications required)
pub async fn check_everything<F, C, S>(
    ctx: C,
    record_idx: usize,
    record: &[S],
) -> Result<BitDecomposed<S>, Error>
where
    F: Field,
    C: Context,
    S: LinearSecretSharing<F> + BasicProtocols<C, F>,
{
    let num_bits = record.len();
    let precomputed_combinations =
        pregenerate_all_combinations(ctx, record_idx, record, num_bits).await?;

    // This loop just iterates over all the possible values this N-bit input could potentially represent
    // and checks if the bits are equal to this value. It does so by computing a linear combination of the
    // pre-computed coefficients.
    //
    // Observe that whether a given precomputed coefficient contributes to a
    // given equality check follows a Sierpiński triangle
    // https://en.wikipedia.org/wiki/Sierpi%C5%84ski_triangle#/media/File:Multigrade_operator_AND.svg.
    //
    // For example, for a three bit value, we have the following:
    // 1 | 1 | 1 | 1 | 1 | 1 | 1 | 1
    // 0 | 1 | 0 | 1 | 0 | 1 | 0 | 1
    // 0 | 0 | 1 | 1 | 0 | 0 | 1 | 1
    // 0 | 0 | 0 | 1 | 0 | 0 | 0 | 1
    // 0 | 0 | 0 | 0 | 1 | 1 | 1 | 1
    // 0 | 0 | 0 | 0 | 0 | 1 | 0 | 1
    // 0 | 0 | 0 | 0 | 0 | 0 | 1 | 1
    // 0 | 0 | 0 | 0 | 0 | 0 | 0 | 1
    //
    // This can be computed from row (i) and column (j) indices with i & j == i
    //
    // The sign of the inclusion is less obvious, but we discovered that this
    // can be found by taking the same row (i) and column (j) indices:
    // 1. Invert the row index and bitwise AND the values: a = !i & j
    // 2. Count the number of bits that are set: b = a.count_ones()
    // 3. An odd number means a positive coefficient; an odd number means a negative.
    //
    // For example, for a three bit value, step 1 produces (in binary):
    // 000 | 001 | 010 | 011 | 100 | 101 | 110 | 111
    // 000 | 000 | 010 | 010 | 100 | 100 | 110 | 110
    // 000 | 001 | 000 | 001 | 100 | 101 | 100 | 101
    // 000 | 000 | 000 | 000 | 100 | 100 | 100 | 100
    // 000 | 001 | 010 | 011 | 000 | 001 | 010 | 011
    // 000 | 000 | 010 | 010 | 000 | 000 | 010 | 010
    // 000 | 001 | 000 | 001 | 000 | 001 | 000 | 001
    // 000 | 000 | 000 | 000 | 000 | 000 | 000 | 000
    //
    // Where 000, 101, 011, and 110 mean positive contributions, and
    // 001, 010, 100, and 111 mean negative contributions.
    Ok(BitDecomposed::decompose(1 << num_bits, |i| {
        let mut check = S::ZERO;
        for (j, combination) in precomputed_combinations.iter().enumerate() {
            let bit: i8 = i8::from((i & j) == i);
            if bit > 0 {
                if (!i & j).count_ones() & 1 == 1 {
                    check -= combination;
                } else {
                    check += combination;
                }
            }
        }
        check
    }))
}

//
// Every equality check can be computed as a linear combination of coefficients.
// For example, if we are given a 3-bit number `[x_3, x_2, x_1]`,
// we can check if it is equal to 4, by computing:
// $x_3(1-x_2)(1-x_1)$,
// which expands to:
// $x_3 - x_2*x_3 - x_1*x_3 + x_1*x_2*x_3$
//
// Since we need to check all possible values, it makes sense to pre-compute all
// of the coefficients that are used across all of these equality checks. In this way,
// we can minimize the total number of multiplications needed.
//
// We must pre-compute all combinations of bit values. The following loop does so.
// It does so by starting with the array `[1]`.
// The next step is to multiply this by `x_1` and append it to the end of the array.
// Now the array is `[1, x_1]`.
// The next step is to multiply all of these values by `x_2` and append them to the end of the array.
// Now the array is `[1, x_1, x_2, x_1*x_2]`
// The next step is to mulitply all of these values of `x_3` and append them to the end of the array.
// Now the array is `[1, x_1, x_2, x_1*x_2, x_3, x_1*x_3, x_2*x_3, x_1*x_2*x_3]`
// This process continues for as many steps as there are bits of input.
//
// Operation complexity of this function is `2^n-n-1` where `n` is the number of bits.
// Circuit depth is equal to `n-2`.
// This gets inefficient very quickly as a result.
async fn pregenerate_all_combinations<F, C, S>(
    ctx: C,
    record_idx: usize,
    input: &[S],
    num_bits: usize,
) -> Result<Vec<S>, Error>
where
    F: Field,
    C: Context,
    S: SecretSharing<F> + BasicProtocols<C, F>,
{
    let record_id = RecordId::from(record_idx);
    let mut precomputed_combinations = Vec::with_capacity(1 << num_bits);
    precomputed_combinations.push(S::share_known_value(&ctx, F::ONE));
    for (bit_idx, bit) in input.iter().enumerate() {
        let step = 1 << bit_idx;
        // Concurrency needed here because we are operating on different bits for the same record.
        let mut multiplication_results = ctx
            .parallel_join(precomputed_combinations.iter().skip(1).enumerate().map(
                |(j, precomputed_combination)| {
                    let child_idx = j + step;
                    precomputed_combination.multiply(
                        bit,
                        ctx.narrow(&BitOpStep::from(child_idx)),
                        record_id,
                    )
                },
            ))
            .await?;
        precomputed_combinations.push(bit.clone());
        precomputed_combinations.append(&mut multiplication_results);
    }
    Ok(precomputed_combinations)
}<|MERGE_RESOLUTION|>--- conflicted
+++ resolved
@@ -9,10 +9,7 @@
 mod secureapplyinv;
 mod shuffle;
 
-use std::fmt::Debug;
-
-use ipa_macros::step;
-use strum::AsRefStr;
+use ipa_macros::{step, Step};
 
 use crate::{
     error::Error,
@@ -20,10 +17,6 @@
     protocol::{context::Context, step::BitOpStep, BasicProtocols, RecordId},
     secret_sharing::{BitDecomposed, Linear as LinearSecretSharing, SecretSharing},
 };
-<<<<<<< HEAD
-use ipa_macros::{step, Step};
-=======
->>>>>>> d812293f
 
 #[step]
 pub(crate) enum SortStep {
