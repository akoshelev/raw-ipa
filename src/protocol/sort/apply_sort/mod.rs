pub mod shuffle;

pub use shuffle::shuffle_shares;

use crate::{
    error::Error,
    protocol::{
        basics::Reshare,
        context::Context,
        sort::{
            apply::apply_inv, generate_permutation::RevealedAndRandomPermutations,
            ApplyInvStep::ShuffleInputs,
        },
        RecordId,
    },
};

/// # Errors
/// Propagates errors from shuffle/reshare
#[tracing::instrument(name = "apply_sort", skip_all, fields(gate = %ctx.gate().as_ref()))]
pub async fn apply_sort_permutation<C, I>(
    ctx: C,
    input: Vec<I>,
    sort_permutation: &RevealedAndRandomPermutations,
) -> Result<Vec<I>, Error>
where
    C: Context,
    I: Reshare<C, RecordId> + Send + Sync,
{
    let mut shuffled_objects = shuffle_shares(
        input,
        (
            &sort_permutation.randoms_for_shuffle.0,
            &sort_permutation.randoms_for_shuffle.1,
        ),
        ctx.narrow(&ShuffleInputs),
    )
    .await?;

    apply_inv(&sort_permutation.revealed, &mut shuffled_objects);
    Ok(shuffled_objects)
}

#[cfg(all(test, unit_test))]
mod tests {
    use crate::{
        accumulation_test_input,
        ff::{Fp32BitPrime, GaloisField},
        protocol::{
            attribution::input::AccumulateCreditInputRow,
            context::Context,
            sort::{
                apply_sort::apply_sort_permutation,
                generate_permutation::generate_permutation_and_reveal_shuffled,
            },
            BreakdownKey, MatchKey,
        },
        rand::{thread_rng, Rng},
        secret_sharing::{replicated::semi_honest::AdditiveShare as Replicated, SharedValue},
        test_fixture::{input::GenericReportTestInput, Reconstruct, Runner, TestWorld},
    };
    use futures::stream::iter as stream_iter;

    #[tokio::test]
    pub async fn semi_honest() {
        const COUNT: usize = 5;
        const NUM_MULTI_BITS: u32 = 3;

        let world = TestWorld::default();
        let mut rng = thread_rng();

        let mut match_keys = Vec::with_capacity(COUNT);
        match_keys.resize_with(COUNT, || rng.gen::<MatchKey>());

        let permutation =
            permutation::sort(match_keys.iter().map(|mk| mk.as_u128()).collect::<Vec<_>>());

        let mut sidecar: Vec<GenericReportTestInput<Fp32BitPrime, MatchKey, BreakdownKey>> =
            Vec::with_capacity(COUNT);
        sidecar.resize_with(COUNT, || {
            accumulation_test_input!(
                {
                    is_trigger_report: rng.gen::<u8>(),
                    helper_bit: rng.gen::<u8>(),
                    active_bit: rng.gen::<u8>(),
                    credit: rng.gen::<u8>(),
                };
                (Fp32BitPrime, MathKey, BreakdownKey)
            )
        });
        let expected = permutation.apply_slice(&sidecar);

        let result: Vec<GenericReportTestInput<Fp32BitPrime, MatchKey, BreakdownKey>> = world
            .semi_honest(
                (match_keys.into_iter(), sidecar.into_iter()),
                |ctx,
                 (mk_shares, secret): (
                    Vec<Replicated<MatchKey>>,
                    Vec<AccumulateCreditInputRow<Fp32BitPrime, Replicated<_>>>,
                )| async move {
<<<<<<< HEAD
                    let ctx = ctx.narrow("apply_sort");
                    let sort_permutation =
                        generate_permutation_and_reveal_shuffled::<Fp32BitPrime, _, _, _>(
                            ctx.narrow(&SortPreAccumulation),
                            stream_iter(mk_shares),
                            NUM_MULTI_BITS,
                            MatchKey::BITS,
                        )
                        .await
                        .unwrap();
=======
                    let local_lists =
                        convert_all_bits_local::<Fp31, _>(ctx.role(), mk_shares.into_iter());
                    let converted_shares = convert_all_bits(
                        &ctx.narrow("convert_all_bits"),
                        &local_lists,
                        MatchKey::BITS,
                        NUM_MULTI_BITS,
                    )
                    .await
                    .unwrap();
                    let sort_permutation = generate_permutation_and_reveal_shuffled(
                        ctx.narrow("sort_pre_accumulation"),
                        converted_shares.iter(),
                    )
                    .await
                    .unwrap();

                    let bk_shares = secret.iter().map(|x| x.breakdown_key.clone());

                    let mut converted_bk_shares = convert_all_bits(
                        &ctx,
                        &convert_all_bits_local(ctx.role(), bk_shares),
                        BreakdownKey::BITS,
                        BreakdownKey::BITS,
                    )
                    .await
                    .unwrap();
                    let converted_bk_shares = converted_bk_shares.pop().unwrap();

                    let converted_secret = secret
                        .into_iter()
                        .zip(converted_bk_shares)
                        .map(|(row, bk)| {
                            MCAccumulateCreditInputRow::new(
                                row.is_trigger_report,
                                row.helper_bit,
                                row.active_bit,
                                bk,
                                row.trigger_value,
                            )
                        })
                        .collect::<Vec<_>>();
>>>>>>> 005979bb

                    apply_sort_permutation(ctx, secret, &sort_permutation)
                        .await
                        .unwrap()
                },
            )
            .await
            .reconstruct();

        assert_eq!(&expected[..], &result[..]);
    }
}<|MERGE_RESOLUTION|>--- conflicted
+++ resolved
@@ -98,61 +98,16 @@
                     Vec<Replicated<MatchKey>>,
                     Vec<AccumulateCreditInputRow<Fp32BitPrime, Replicated<_>>>,
                 )| async move {
-<<<<<<< HEAD
                     let ctx = ctx.narrow("apply_sort");
                     let sort_permutation =
                         generate_permutation_and_reveal_shuffled::<Fp32BitPrime, _, _, _>(
-                            ctx.narrow(&SortPreAccumulation),
+                            ctx.narrow("convert_all_bits"),
                             stream_iter(mk_shares),
                             NUM_MULTI_BITS,
                             MatchKey::BITS,
                         )
                         .await
                         .unwrap();
-=======
-                    let local_lists =
-                        convert_all_bits_local::<Fp31, _>(ctx.role(), mk_shares.into_iter());
-                    let converted_shares = convert_all_bits(
-                        &ctx.narrow("convert_all_bits"),
-                        &local_lists,
-                        MatchKey::BITS,
-                        NUM_MULTI_BITS,
-                    )
-                    .await
-                    .unwrap();
-                    let sort_permutation = generate_permutation_and_reveal_shuffled(
-                        ctx.narrow("sort_pre_accumulation"),
-                        converted_shares.iter(),
-                    )
-                    .await
-                    .unwrap();
-
-                    let bk_shares = secret.iter().map(|x| x.breakdown_key.clone());
-
-                    let mut converted_bk_shares = convert_all_bits(
-                        &ctx,
-                        &convert_all_bits_local(ctx.role(), bk_shares),
-                        BreakdownKey::BITS,
-                        BreakdownKey::BITS,
-                    )
-                    .await
-                    .unwrap();
-                    let converted_bk_shares = converted_bk_shares.pop().unwrap();
-
-                    let converted_secret = secret
-                        .into_iter()
-                        .zip(converted_bk_shares)
-                        .map(|(row, bk)| {
-                            MCAccumulateCreditInputRow::new(
-                                row.is_trigger_report,
-                                row.helper_bit,
-                                row.active_bit,
-                                bk,
-                                row.trigger_value,
-                            )
-                        })
-                        .collect::<Vec<_>>();
->>>>>>> 005979bb
 
                     apply_sort_permutation(ctx, secret, &sort_permutation)
                         .await
