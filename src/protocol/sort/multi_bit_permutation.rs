use std::iter::{repeat, zip};

use crate::{
    error::Error,
    ff::Field,
    protocol::{
<<<<<<< HEAD
        boolean::multiply_all_shares, context::Context,
        sort::{MultiBitPermutationStep::MultiplyAcrossBits, bit_permutation::bit_permutation}, RecordId,
=======
        boolean::multiply_all_shares,
        context::Context,
        sort::{bit_permutation::bit_permutation, MultiBitPermutationStep::MultiplyAcrossBits},
        RecordId,
>>>>>>> 1c3b72f4
    },
    secret_sharing::SecretSharing,
};

use bitvec::prelude::Lsb0;
use bitvec::view::BitView;
use futures::future::try_join_all;

/// This is an implementation of `GenMultiBitSort` (Algorithm 11) described in:
/// "An Efficient Secure Three-Party Sorting Protocol with an Honest Majority"
/// by K. Chida, K. Hamada, D. Ikarashi, R. Kikuchi, N. Kiribuchi, and B. Pinkas
/// <https://eprint.iacr.org/2019/695.pdf>.
///
/// Protocol to compute a secret sharing of a permutation, after sorting on multiple bits `num_multi_bits`.
/// At a high level, the protocol works as follows:
/// 1. Start with a vector of list of `L*n` secret shares `[[x1_1 ... x1_n], .. , [xL_1 ... xL_n]]` where each is a secret sharing of either zero or one.
///    Here, L is the number of multi bits which are processed together (`num_multi_bits`) and n is the number of records
/// 2. Equality Bit Checker : For j in 0 to 2 pow `num_multi_bits`
///    i. Get binary representation of j (B1 .. BL)
///    ii. For i in `num_multi_bits`
///      a. Locally compute `mult_inputs` as (Bi * `xi_j` + (1-Bi)(1- `xi_j`))
///   iii. Multiply all `mult_inputs` for this j
/// 3. Compute accumulated sum: For j in 0 to 2 pow `num_multi_bits`
///    i. For each record
///       a. Calculate accumulated `prefix_sum` = s + `mult_output`
/// 4. Compute the final output using sum of products executed in parallel for each record.
#[allow(dead_code)]
pub async fn multi_bit_permutation<'a, F: Field, S: SecretSharing<F>, C: Context<F, Share = S>>(
    ctx: C,
    input: &[Vec<S>],
) -> Result<Vec<S>, Error> {
    let num_multi_bits = input.len();
    assert!(num_multi_bits > 0);
    if num_multi_bits == 1 {
<<<<<<< HEAD
        return bit_permutation(ctx, &input[0]).await
=======
        return bit_permutation(ctx, &input[0]).await;
>>>>>>> 1c3b72f4
    }
    let num_records = input[0].len();
    let num_possible_bit_values = 2 << (num_multi_bits - 1);

    let share_of_one = ctx.share_of_one();

    // Equality bit checker: this checks if each secret shared record is equal to any of numbers between 0 and num_possible_bit_values
    let equality_checks = try_join_all(
        (0..num_possible_bit_values)
            .zip(repeat(ctx.clone()))
            .map(|(j, ctx)| async move { get_bit_equality_checkers(j, input, ctx).await }),
    )
    .await?;

    // Compute accumulated sum
    let mut prefix_sum = Vec::with_capacity(num_possible_bit_values * num_records);
    let mut cumulative_sum = S::ZERO;
    for equality_check in &equality_checks {
        for check in equality_check {
            cumulative_sum += check;
            prefix_sum.push(cumulative_sum.clone());
        }
    }

    // Take sum of products of output of equality check and accumulated sum
<<<<<<< HEAD
    let one_off_permutation = try_join_all((0..num_records).zip(repeat(ctx)).map(|(rec, ctx)| {
        let mut sop_inputs = Vec::with_capacity(num_possible_bit_values);
        for idx in 0..num_possible_bit_values {
            sop_inputs.push((
                &equality_checks[idx][rec],
                &prefix_sum[idx * num_records + rec],
            ));
        }
        async move {
            ctx.sum_of_products(RecordId::from(rec), sop_inputs.as_slice())
                .await
        }
    }))
    .await?;

    Ok((0..one_off_permutation.len()).map(|idx| {
        // we are subtracting "1" from the result since this protocol returns 1-index permutation whereas all other
        // protocols expect 0-indexed permutation
        one_off_permutation[idx].clone() - &share_of_one
    }).collect::<Vec<_>>())
=======
    let mut one_off_permutation =
        try_join_all((0..num_records).zip(repeat(ctx)).map(|(rec, ctx)| {
            let mut sop_inputs = Vec::with_capacity(num_possible_bit_values);
            for idx in 0..num_possible_bit_values {
                sop_inputs.push((
                    &equality_checks[idx][rec],
                    &prefix_sum[idx * num_records + rec],
                ));
            }
            async move {
                ctx.sum_of_products(RecordId::from(rec), sop_inputs.as_slice())
                    .await
            }
        }))
        .await?;
    // we are subtracting "1" from the result since this protocol returns 1-index permutation whereas all other
    // protocols expect 0-indexed permutation
    for permutation in &mut one_off_permutation {
        *permutation -= &share_of_one;
    }
    Ok(one_off_permutation)
>>>>>>> 1c3b72f4
}

/// For a given `idx` check if each of the record has same value as idx.
/// Steps
/// 1. Get bit representation of `idx`
/// 2. Calculate equality check
///   i. keep record bit if `idx` bit is 1
///   ii.toggle record bit if idx bit is 0 (Done by taking `share_of_one` - value)
/// 3. Multiply equality checks for all bits per record - in clear per record this will be 1 only for 1 index while 0 for all others
async fn get_bit_equality_checkers<F, C, S>(
    idx: usize,
    multi_bit_input: &[Vec<S>],
    ctx: C,
) -> Result<Vec<S>, Error>
where
    F: Field,
    C: Context<F, Share = S>,
    S: SecretSharing<F>,
{
    let num_multi_bits = multi_bit_input.len();
    assert_ne!(num_multi_bits, 0);
    let num_records = multi_bit_input[0].len();

    let ctx_across_bits = ctx.narrow(&MultiplyAcrossBits);
    let idx_in_bits = &idx.view_bits::<Lsb0>()[..num_multi_bits];

    try_join_all(
        (0..num_records)
            .zip(repeat(ctx_across_bits))
            .map(|(rec, ctx)| async move {
                let share_of_one = ctx.share_of_one();

                let mult_input = zip(multi_bit_input, idx_in_bits)
                    .map(|(single_bit_input, bit)| {
                        if *bit {
                            single_bit_input[rec].clone()
                        } else {
                            -single_bit_input[rec].clone() + &share_of_one
                        }
                    })
                    .collect::<Vec<_>>();

                multiply_all_shares(
                    ctx,
                    RecordId::from(idx * num_records + rec),
                    mult_input.as_slice(),
                )
                .await
            }),
    )
    .await
}

#[cfg(all(test, not(feature = "shuttle")))]
mod tests {
    use futures::future::try_join_all;

    use crate::{
        ff::{Field, Fp31},
        protocol::sort::multi_bit_permutation::{get_bit_equality_checkers, multi_bit_permutation},
        test_fixture::{Reconstruct, Runner, TestWorld},
    };
    const INPUT: [&[u128]; 3] = [
        &[0, 0, 1, 0, 1, 0],
        &[0, 1, 1, 0, 0, 0],
        &[1, 0, 1, 0, 1, 0],
    ];
    const EXPECTED: &[u128] = &[3, 2, 5, 0, 4, 1]; //100 010 111 000 101 000
    const EXPECTED_NUMS: &[usize] = &[4, 2, 7, 0, 5, 0];
    #[tokio::test]
    pub async fn semi_honest() {
        let world = TestWorld::new().await;

        let input: Vec<Vec<_>> = INPUT
            .into_iter()
            .map(|v| v.iter().map(|x| Fp31::from(*x)).collect())
            .collect();
        let result = world
            .semi_honest(input, |ctx, m_shares| async move {
                multi_bit_permutation(ctx, m_shares.as_slice())
                    .await
                    .unwrap()
            })
            .await;

        assert_eq!(&result.reconstruct(), EXPECTED);
    }

    #[tokio::test]
    pub async fn bit_equality_checkers() {
        let world = TestWorld::new().await;

        let input: Vec<Vec<_>> = INPUT
            .into_iter()
            .map(|v| v.iter().map(|x| Fp31::from(*x)).collect())
            .collect();

        let num_multi_bits = INPUT.len();
        let num_records = INPUT[0].len();
        let num_possible_bit_values = 2 << (num_multi_bits - 1);

        let result = world
            .semi_honest(input, |ctx, m_shares| async move {
                let mut equality_check_futures = Vec::with_capacity(num_possible_bit_values);
                for j in 0..num_possible_bit_values {
                    let ctx = ctx.clone();
                    let m_shares_copy = m_shares.clone();
                    equality_check_futures.push(async move {
                        get_bit_equality_checkers(j, &m_shares_copy, ctx).await
                    });
                }

                try_join_all(equality_check_futures).await.unwrap()
            })
            .await;
        let reconstructs = result.reconstruct();
        for (j, item) in reconstructs.iter().enumerate() {
            for rec in 0..num_records {
                if EXPECTED_NUMS[rec] == j {
                    assert_eq!(item[rec], Fp31::ONE);
                } else {
                    assert_eq!(item[rec], Fp31::ZERO);
                }
            }
        }
    }
}<|MERGE_RESOLUTION|>--- conflicted
+++ resolved
@@ -4,15 +4,10 @@
     error::Error,
     ff::Field,
     protocol::{
-<<<<<<< HEAD
-        boolean::multiply_all_shares, context::Context,
-        sort::{MultiBitPermutationStep::MultiplyAcrossBits, bit_permutation::bit_permutation}, RecordId,
-=======
         boolean::multiply_all_shares,
         context::Context,
         sort::{bit_permutation::bit_permutation, MultiBitPermutationStep::MultiplyAcrossBits},
         RecordId,
->>>>>>> 1c3b72f4
     },
     secret_sharing::SecretSharing,
 };
@@ -47,11 +42,7 @@
     let num_multi_bits = input.len();
     assert!(num_multi_bits > 0);
     if num_multi_bits == 1 {
-<<<<<<< HEAD
-        return bit_permutation(ctx, &input[0]).await
-=======
         return bit_permutation(ctx, &input[0]).await;
->>>>>>> 1c3b72f4
     }
     let num_records = input[0].len();
     let num_possible_bit_values = 2 << (num_multi_bits - 1);
@@ -77,28 +68,6 @@
     }
 
     // Take sum of products of output of equality check and accumulated sum
-<<<<<<< HEAD
-    let one_off_permutation = try_join_all((0..num_records).zip(repeat(ctx)).map(|(rec, ctx)| {
-        let mut sop_inputs = Vec::with_capacity(num_possible_bit_values);
-        for idx in 0..num_possible_bit_values {
-            sop_inputs.push((
-                &equality_checks[idx][rec],
-                &prefix_sum[idx * num_records + rec],
-            ));
-        }
-        async move {
-            ctx.sum_of_products(RecordId::from(rec), sop_inputs.as_slice())
-                .await
-        }
-    }))
-    .await?;
-
-    Ok((0..one_off_permutation.len()).map(|idx| {
-        // we are subtracting "1" from the result since this protocol returns 1-index permutation whereas all other
-        // protocols expect 0-indexed permutation
-        one_off_permutation[idx].clone() - &share_of_one
-    }).collect::<Vec<_>>())
-=======
     let mut one_off_permutation =
         try_join_all((0..num_records).zip(repeat(ctx)).map(|(rec, ctx)| {
             let mut sop_inputs = Vec::with_capacity(num_possible_bit_values);
@@ -120,7 +89,6 @@
         *permutation -= &share_of_one;
     }
     Ok(one_off_permutation)
->>>>>>> 1c3b72f4
 }
 
 /// For a given `idx` check if each of the record has same value as idx.
