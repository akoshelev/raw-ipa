--- conflicted
+++ resolved
@@ -91,40 +91,17 @@
 /// Module to support streaming interface for secure multiplication
 pub mod stream {
     use crate::chunkscan::ChunkScan;
-    use crate::error::Error;
     use crate::field::Field;
     use crate::helpers::fabric::Network;
-<<<<<<< HEAD
-    use crate::helpers::prss::SpaceIndex;
-    use crate::protocol::context::ProtocolContext;
-=======
->>>>>>> 83b1bb35
-    use crate::protocol::{RecordId, Step};
+    use crate::protocol::{context::ProtocolContext, RecordId, Step};
     use crate::secret_sharing::Replicated;
     use futures::Stream;
-    use std::fmt::{Display, Formatter};
 
     #[derive(Copy, Clone, PartialEq, Eq, Debug, Hash)]
     pub struct StreamingStep;
 
-    impl Display for StreamingStep {
-        fn fmt(&self, f: &mut Formatter<'_>) -> std::fmt::Result {
-            write!(f, "streaming/{}", self.0)
-        }
-    }
-
-    impl TryFrom<String> for StreamingStep {
-        type Error = Error;
-
-        fn try_from(value: String) -> Result<Self, Self::Error> {
-            let value = value.strip_prefix('/').unwrap_or(&value).to_lowercase();
-            let rem = value
-                .strip_prefix("streaming/")
-                .ok_or_else(|| Error::path_parse_error(&value))?;
-            Ok(StreamingStep(rem.parse()?))
-        }
-    }
     impl Step for StreamingStep {}
+
     impl AsRef<str> for StreamingStep {
         fn as_ref(&self) -> &str {
             "streaming"
@@ -242,13 +219,9 @@
 pub mod tests {
     use crate::error::BoxError;
     use crate::field::{Field, Fp31};
-<<<<<<< HEAD
-    use crate::protocol::{context::ProtocolContext, QueryId, RecordId};
-=======
     use crate::helpers::fabric::Network;
     use crate::protocol::{context::ProtocolContext, QueryId, RecordId};
     use crate::secret_sharing::Replicated;
->>>>>>> 83b1bb35
     use crate::test_fixture::{
         fabric::InMemoryEndpoint, logging, make_contexts, make_world, share,
         validate_and_reconstruct, TestWorld,
@@ -260,14 +233,6 @@
         atomic::{AtomicU32, Ordering},
         Arc,
     };
-    use futures_util::future::join_all;
-    use rand::rngs::mock::StepRng;
-    use rand_core::RngCore;
-    use std::sync::{
-        atomic::{AtomicU32, Ordering},
-        Arc,
-    };
-    use tokio::try_join;
 
     #[tokio::test]
     async fn basic() -> Result<(), BoxError> {
