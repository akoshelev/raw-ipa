--- conflicted
+++ resolved
@@ -54,13 +54,8 @@
             .await?;
 
         // Sleep until helper on the left sends us their (d_i-1) value
-<<<<<<< HEAD
         let left_d: F = channel
-            .receive(channel.identity().peer(Direction::Left), self.record_id)
-=======
-        let DValue { d: left_d } = channel
             .receive(self.ctx.role().peer(Direction::Left), self.record_id)
->>>>>>> 3c64c7ed
             .await?;
 
         // now we are ready to construct the result - 2/3 secret shares of a * b.
