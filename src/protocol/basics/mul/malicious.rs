--- conflicted
+++ resolved
@@ -1,8 +1,5 @@
-use std::fmt::Debug;
-
 use futures::future::try_join;
-use ipa_macros::step;
-use strum::AsRefStr;
+use ipa_macros::{step, Step};
 
 use crate::{
     error::Error,
@@ -17,11 +14,6 @@
         ReplicatedSecretSharing,
     },
 };
-<<<<<<< HEAD
-use futures::future::try_join;
-use ipa_macros::{step, Step};
-=======
->>>>>>> d812293f
 
 #[step]
 pub(crate) enum Step {
