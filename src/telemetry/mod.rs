--- conflicted
+++ resolved
@@ -103,11 +103,7 @@
         describe_counter!(
             STEP_NARROWED,
             Unit::Count,
-<<<<<<< HEAD
-            "Trace steps each time they are narrowed"
-=======
             "Number of times the step is narrowed"
->>>>>>> 2ffce66d
         );
     }
 }