--- conflicted
+++ resolved
@@ -415,13 +415,14 @@
         matches!(self, &TotalRecords::Indeterminate)
     }
 
-<<<<<<< HEAD
     #[must_use]
     pub fn count(&self) -> Option<usize> {
         match self {
             TotalRecords::Specified(v) => Some(v.get()),
             TotalRecords::Indeterminate | TotalRecords::Unspecified => None
-=======
+        }
+    }
+
     /// Returns true iff the total number of records is specified and the given record is the final
     /// one to process.
     #[must_use]
@@ -429,7 +430,6 @@
         match self {
             Self::Unspecified | Self::Indeterminate => false,
             Self::Specified(v) => usize::from(record_id.into()) == v.get() - 1,
->>>>>>> 5ea1ce74
         }
     }
 }
