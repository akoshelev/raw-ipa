--- conflicted
+++ resolved
@@ -3,7 +3,6 @@
 use dashmap::{mapref::entry::Entry, DashMap};
 use futures::Stream;
 use std::sync::atomic::AtomicU64;
-use dashmap::mapref::entry::Entry;
 use tracing::{Instrument, instrument};
 
 use crate::{
@@ -33,13 +32,8 @@
     <<TransportImpl as Transport>::RecordsStream as Stream>::Item,
 >;
 
-<<<<<<< HEAD
-impl<T: Transport, M: Message> ReceivingEnd<T, M> {
-    pub(super) fn new(my_role: Role,channel_id: ChannelId, rx: UR<T>) -> Self {
-=======
 impl<M: Message> ReceivingEnd<M> {
-    pub(super) fn new(channel_id: ChannelId, rx: UR) -> Self {
->>>>>>> cb0fe9ed
+    pub(super) fn new(my_role: Role,channel_id: ChannelId, rx: UR) -> Self {
         Self {
             channel_id,
             my_role,
@@ -83,20 +77,6 @@
                 let stream = ctr();
                 entry.insert(stream.clone());
 
-<<<<<<< HEAD
-impl<T: Transport> GatewayReceivers<T> {
-    pub fn get_or_create<F: FnOnce() -> UR<T>>(&self, channel_id: &ChannelId, ctr: F) -> UR<T> {
-        let receivers = &self.inner;
-        match receivers.entry(channel_id.clone()) {
-            Entry::Occupied(entry) => {
-                entry.get().clone()
-            }
-            Entry::Vacant(entry) => {
-                let stream = ctr();
-                entry.insert(stream.clone());
-
-=======
->>>>>>> cb0fe9ed
                 stream
             }
         }
