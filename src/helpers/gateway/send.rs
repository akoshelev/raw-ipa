--- conflicted
+++ resolved
@@ -6,12 +6,7 @@
 };
 use std::sync::atomic::AtomicU64;
 
-<<<<<<< HEAD
-use dashmap::DashMap;
-use dashmap::mapref::entry::Entry;
-=======
 use dashmap::{mapref::entry::Entry, DashMap};
->>>>>>> cb0fe9ed
 use futures::Stream;
 use tracing::Instrument;
 use typenum::Unsigned;
@@ -161,17 +156,9 @@
             "unspecified total records for {channel_id:?}"
         );
 
-<<<<<<< HEAD
-        // raw entry API is desperately needed here
-        match self.inner.entry(channel_id.clone()) {
-            Entry::Occupied(entry) => {
-                (Arc::clone(entry.get()), None)
-            }
-=======
         // TODO: raw entry API would be nice to have here but it's not exposed yet
         match self.inner.entry(channel_id.clone()) {
             Entry::Occupied(entry) => (Arc::clone(entry.get()), None),
->>>>>>> cb0fe9ed
             Entry::Vacant(entry) => {
                 const SPARE: Option<NonZeroUsize> = NonZeroUsize::new(64);
                 // a little trick - if number of records is indeterminate, set the capacity to 1.
@@ -196,18 +183,11 @@
                     total_records,
                 ));
                 entry.insert(Arc::clone(&sender));
-<<<<<<< HEAD
-                let stream = GatewaySendStream {
-                    inner: Arc::clone(&sender),
-                };
-                (sender, Some(stream))
-=======
 
                 (
                     Arc::clone(&sender),
                     Some(GatewaySendStream { inner: sender }),
                 )
->>>>>>> cb0fe9ed
             }
         }
     }
