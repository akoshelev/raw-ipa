--- conflicted
+++ resolved
@@ -8,7 +8,6 @@
     pin::Pin,
     task::{Context, Poll},
 };
-use std::fmt::{Debug, Formatter};
 
 use futures::{task::Waker, Future, Stream};
 use generic_array::GenericArray;
@@ -127,53 +126,17 @@
 #[derive(Default, Debug)]
 struct WaitingShard {
     /// The maximum index that was used to wake a task that belongs to this shard.
-<<<<<<< HEAD
-    /// Updates to this shard will be rejected if th supplied index is less than this value.
-    /// See [`Add`] for more details
-=======
     /// Updates to this shard will be rejected if the supplied index is less than this value.
     /// See [`Add`] for more details.
     ///
     /// [`Add`]: WaitingShard::add
->>>>>>> cb0fe9ed
     woken_at: usize,
     /// The saved wakers.  These are sorted on insert (see `add`) and
     /// presumably removed constantly, so a circular buffer is used.
     wakers: VecDeque<WakerItem>,
 }
 
-struct WakerRejected(usize, usize);
-
-impl WakerRejected {
-    fn new(expected_pos: usize, actual_pos: usize) -> Self {
-        Self(expected_pos, actual_pos)
-    }
-}
-
-impl std::fmt::Display for WakerRejected {
-    fn fmt(&self, f: &mut std::fmt::Formatter<'_>) -> std::fmt::Result {
-        Debug::fmt(self, f)
-    }
-}
-
-impl Debug for WakerRejected {
-    fn fmt(&self, f: &mut Formatter<'_>) -> std::fmt::Result {
-        write!(f, "Adding waker is rejected because the expected position {} is behind actual {}. \
-        Refresh your view and try again.", self.0, self.1)
-    }
-}
-
-impl std::error::Error for WakerRejected {}
-
 impl WaitingShard {
-<<<<<<< HEAD
-    fn add(&mut self, expected: usize, i: usize, w: Waker) -> Result<(), WakerRejected> {
-        if expected < self.woken_at {
-            // this means this thread is out of sync and there was an update to channel's current
-            // position. Accepting a waker could mean it will never be awakened. Rejecting this operation
-            // will let the current thread to read the position again.
-            Err(WakerRejected::new(expected, self.woken_at))?
-=======
     /// Add a waker that will be used to wake up a write to `i`.
     ///
     /// ## Errors
@@ -184,7 +147,6 @@
             // position. Accepting a waker could mean it will never be awakened. Rejecting this operation
             // will let the current thread to read the position again.
             Err(())?;
->>>>>>> cb0fe9ed
         }
 
         // Each new addition will tend to have a larger index, so search backwards and
@@ -256,17 +218,12 @@
         self.shards[idx].lock().unwrap()
     }
 
-<<<<<<< HEAD
-    fn add(&self, curr: usize, i: usize, w: Waker) -> Result<(), WakerRejected> {
-        self.shard(i).add(curr, i, w)
-=======
     /// Add a waker that will be used to wake up a write to `i`.
     ///
     /// ## Errors
     /// If `current` is behind the current position recorded in this shard.
     fn add(&self, current: usize, i: usize, w: &Waker) -> Result<(), ()> {
         self.shard(i).add(current, i, w)
->>>>>>> cb0fe9ed
     }
 
     fn wake(&self, i: usize) {
@@ -378,14 +335,6 @@
                         let curr = self.next.fetch_add(1, AcqRel);
                         debug_assert_eq!(i, curr, "we just checked this");
                     }
-<<<<<<< HEAD
-                    break res
-                }
-                Ordering::Less => {
-                    // This is the hot path. Wait our turn.
-                    if let Ok(()) = self.waiting.add(curr, i, cx.waker().clone()) {
-                        break Poll::Pending
-=======
                     break res;
                 }
                 Ordering::Less => {
@@ -405,7 +354,6 @@
                     // the value of `self.next` read by the waiting thread.
                     if self.waiting.add(curr, i, cx.waker()).is_ok() {
                         break Poll::Pending;
->>>>>>> cb0fe9ed
                     }
                 }
             }
@@ -421,9 +369,7 @@
         let mut b = self.state.lock().unwrap();
 
         if let Poll::Ready(v) = b.take(cx) {
-            let curr = self.next.load(Acquire);
-            tracing::trace!("take next at {curr}");
-            self.waiting.wake(curr);
+            self.waiting.wake(self.next.load(Acquire));
             Poll::Ready(Some(v))
         } else if b.closed {
             Poll::Ready(None)
@@ -540,7 +486,6 @@
         sync::Arc,
         test_executor::run,
     };
-    use crate::test_fixture::logging;
 
     fn sender() -> Arc<OrderingSender> {
         Arc::new(OrderingSender::new(
@@ -712,13 +657,8 @@
     /// This test is supposed to eventually hang if there is a concurrency bug inside `OrderingSender`.
     #[test]
     fn parallel_send() {
-<<<<<<< HEAD
-        logging::setup();
-        const PARALLELISM: usize = 10;
-=======
         const PARALLELISM: usize = 100;
 
->>>>>>> cb0fe9ed
         run(|| async {
             let sender = Arc::new(OrderingSender::new(
                 NonZeroUsize::new(PARALLELISM * <Fp31 as Serializable>::Size::USIZE).unwrap(),
@@ -733,13 +673,8 @@
                     }
                 })
             }))
-<<<<<<< HEAD
                 .await
                 .unwrap();
-=======
-            .await
-            .unwrap();
->>>>>>> cb0fe9ed
         });
     }
 }