#![allow(dead_code)] // will use these soon

use crate::helpers::transport::CommandOrigin;
use crate::helpers::{MessagePayload, RoleAssignment};
use crate::protocol::RecordId;
use crate::{
    helpers::{
        transport::{SubscriptionType, Transport, TransportCommand},
        Error, Role,
    },
    protocol::{QueryId, Step},
    sync::{Arc, Mutex},
};
use futures::{Stream, StreamExt};
use std::collections::HashMap;
use std::fmt::{Debug, Formatter};

#[derive(Debug, PartialEq, Eq)]
pub struct MessageEnvelope {
    pub record_id: RecordId,
    pub payload: MessagePayload,
}

/// Combination of helper role and step that uniquely identifies a single channel of communication
/// between two helpers.
#[derive(Clone, Eq, PartialEq, Hash)]
pub struct ChannelId {
    pub role: Role,
    pub step: Step,
}

impl ChannelId {
    #[must_use]
    pub fn new(role: Role, step: Step) -> Self {
        Self { role, step }
    }
}

impl Debug for ChannelId {
    fn fmt(&self, f: &mut Formatter<'_>) -> std::fmt::Result {
        write!(f, "channel[{:?},{:?}]", self.role, self.step)
    }
}

pub type MessageChunks = (ChannelId, Vec<u8>);

/// Given any implementation of [`Transport`], a `Network` is able to send and receive
/// [`MessageChunks`] for a specific query id. The [`Transport`] will receive `StepData`
/// containing the `MessageChunks`
pub struct Network<T> {
    transport: T,
    query_id: QueryId,
    roles: RoleAssignment,
    send_offset_tracker: Arc<Mutex<HashMap<ChannelId, u32>>>,
}

impl<T: Transport> Network<T> {
    #[must_use]
    pub fn new(transport: T, query_id: QueryId, roles: RoleAssignment) -> Self {
        Self {
            transport,
            query_id,
            roles,
            send_offset_tracker: Arc::new(Mutex::new(HashMap::new())),
        }
    }

    /// Increments the offset for a given [`ChannelId`], or sets it to 0 if there's no current
    /// entry. Optionally compares new offset with expected. Returns the previous value
    fn inc_and_ensure_offset(
        offset_tracker: &mut HashMap<ChannelId, u32>,
        query_id: QueryId,
        channel_id: &ChannelId,
        ensure_next: Option<u32>,
    ) -> u32 {
        let last_seen = offset_tracker.entry(channel_id.clone()).or_default();
        match ensure_next {
            Some(next_seen) if *last_seen != next_seen => panic!(
                "out-of-order delivery of data for query:{}, role:{}, step:{}: expected index {}, but found {next_seen}",
                query_id.as_ref(),
                channel_id.role.as_ref(),
                channel_id.step.as_ref(),
                *last_seen,
            ),
            _ => {
                let prev = *last_seen;
                *last_seen += 1;
                prev
            }
        }
    }

<<<<<<< HEAD
    /// sends a [`StepData`] command containing [`MessageChunks`] on the underlying [`Transport`]
=======
    /// sends a `StepData` containing [`MessageChunks`] on the underlying [`Transport`]
>>>>>>> 3c447eef
    /// # Errors
    /// if `message_chunks` fail to be delivered
    /// # Panics
    /// if mutex lock is poisoned
    pub async fn send(&self, message_chunks: MessageChunks) -> Result<(), Error> {
        let (channel, payload) = message_chunks;
        let destination = self.roles.identity(channel.role);
        let send_offset = Self::inc_and_ensure_offset(
            &mut self.send_offset_tracker.lock().unwrap(),
            self.query_id,
            &channel,
            None,
        );
        self.transport
            .send(
                destination,
                TransportCommand::StepData {
                    query_id: self.query_id,
                    step: channel.step,
                    payload,
                    offset: send_offset,
                },
            )
            .await
            .map_err(Error::from)
    }

    /// returns a [`Stream`] of [`MessageChunks`]s from the underlying [`Transport`]
    /// # Panics
    /// if called more than once during the execution of a query.
    pub async fn recv_stream(&self) -> impl Stream<Item = MessageChunks> {
        let self_query_id = self.query_id;
        let query_command_stream = self
            .transport
            .subscribe(SubscriptionType::Query(self_query_id))
            .await;
        let assignment = self.roles.clone(); // need to move it inside the closure
        let mut recv_offset_tracker = HashMap::new();

        query_command_stream.map(move |envelope| match envelope.payload {
            TransportCommand::StepData { query_id, step, payload, offset } => {
                debug_assert!(query_id == self_query_id);

                let CommandOrigin::Helper(identity) = &envelope.origin else {
                    panic!("Message origin is incorrect: expected it to be from a helper, got {:?}", &envelope.origin);
                };
                let origin_role = assignment.role(identity);
                let channel_id = ChannelId::new(origin_role, step);

                Self::inc_and_ensure_offset(&mut recv_offset_tracker, self_query_id, &channel_id, Some(offset));

                (channel_id, payload)
            }
            TransportCommand::Query(_) => panic!(
                "received unexpected command {envelope:?} for query id {}",
                self_query_id.as_ref()
            ),
        })
    }
}<|MERGE_RESOLUTION|>--- conflicted
+++ resolved
@@ -90,11 +90,7 @@
         }
     }
 
-<<<<<<< HEAD
     /// sends a [`StepData`] command containing [`MessageChunks`] on the underlying [`Transport`]
-=======
-    /// sends a `StepData` containing [`MessageChunks`] on the underlying [`Transport`]
->>>>>>> 3c447eef
     /// # Errors
     /// if `message_chunks` fail to be delivered
     /// # Panics
