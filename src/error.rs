--- conflicted
+++ resolved
@@ -19,14 +19,10 @@
     NotFound,
     #[error("too many helpers")]
     TooManyHelpers,
-<<<<<<< HEAD
     #[error("failed to parse: {0}")]
     ParseError(BoxError),
-=======
     #[error("malicious security check failed")]
     MaliciousSecurityCheckFailed,
-
->>>>>>> 3a6407ec
     #[error("failed to decode hex: {0}")]
     #[cfg(feature = "cli")]
     Hex(#[from] hex::FromHexError),
