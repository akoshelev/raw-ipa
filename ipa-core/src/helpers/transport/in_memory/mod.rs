--- conflicted
+++ resolved
@@ -1,25 +1,15 @@
-<<<<<<< HEAD
 mod handlers;
 mod routing;
 mod sharding;
 mod transport;
 
-=======
-mod sharding;
-mod transport;
-
 use std::array;
 
->>>>>>> facf7062
 pub use sharding::InMemoryShardNetwork;
 pub use transport::Setup;
 
 use crate::{
-<<<<<<< HEAD
-    helpers::{transport::in_memory::transport::ListenerSetup, HelperIdentity, TransportCallbacks},
-=======
     helpers::{HandlerRef, HelperIdentity},
->>>>>>> facf7062
     sync::{Arc, Weak},
 };
 
@@ -39,11 +29,7 @@
 
 impl InMemoryMpcNetwork {
     #[must_use]
-<<<<<<< HEAD
-    pub fn new(callbacks: [TransportCallbacks<InMemoryTransport<HelperIdentity>>; 3]) -> Self {
-=======
     pub fn new(handlers: [Option<HandlerRef>; 3]) -> Self {
->>>>>>> facf7062
         let [mut first, mut second, mut third]: [_; 3] =
             HelperIdentity::make_three().map(Setup::new);
 
@@ -51,17 +37,10 @@
         second.connect(&mut third);
         third.connect(&mut first);
 
-<<<<<<< HEAD
-        let [cb1, cb2, cb3] = callbacks;
-
-        Self {
-            transports: [first.start(cb1), second.start(cb2), third.start(cb3)],
-=======
         let [h1, h2, h3] = handlers;
 
         Self {
             transports: [first.start(h1), second.start(h2), third.start(h3)],
->>>>>>> facf7062
         }
     }
 
