pub mod config;
mod sharding;
mod transport;

pub use sharding::InMemoryShardNetwork;
pub use transport::Setup;
<<<<<<< HEAD
pub use config::{MaliciousHelper, passthrough as passthrough_peeker, StreamInterceptor};
use transport::TransportConfigBuilder;
=======
use transport::TransportConfigBuilder;

>>>>>>> f5d9ec78
use crate::{
    helpers::{
        in_memory_config::DynStreamInterceptor, transport::in_memory::config::passthrough,
        HandlerRef, HelperIdentity,
    },
    sync::{Arc, Weak},
};
use crate::helpers::in_memory_config::InspectContext;
use crate::helpers::transport::in_memory::config::passthrough;

pub type InMemoryTransport<I> = Weak<transport::InMemoryTransport<I>>;

/// Container for all active MPC communication channels
#[derive(Clone)]
pub struct InMemoryMpcNetwork {
    pub transports: [Arc<transport::InMemoryTransport<HelperIdentity>>; 3],
}

impl Default for InMemoryMpcNetwork {
    fn default() -> Self {
        Self::new(Self::noop_handlers())
    }
}

impl InMemoryMpcNetwork {
    pub fn noop_handlers() -> [Option<HandlerRef>; 3] {
        [None, None, None]
    }

    #[must_use]
    pub fn noop_handlers() -> [Option<HandlerRef>; 3] {
        [None, None, None]
    }

    #[must_use]
    pub fn new(handlers: [Option<HandlerRef>; 3]) -> Self {
<<<<<<< HEAD
        Self::with_stream_peeker(handlers, &passthrough())
    }

    #[must_use]
    pub fn with_stream_peeker(handlers: [Option<HandlerRef>; 3], peeker: &Arc<dyn StreamInterceptor<Context =InspectContext>>) -> Self {
        let [mut first, mut second, mut third]: [_; 3] =
            HelperIdentity::make_three().map(|i| {
                let mut config_builder = TransportConfigBuilder::for_helper(i);
                config_builder.with_peeker(peeker);

                Setup::with_config(i, config_builder.not_sharded())
            });
=======
        Self::with_stream_interceptor(handlers, &passthrough())
    }

    #[must_use]
    pub fn with_stream_interceptor(
        handlers: [Option<HandlerRef>; 3],
        interceptor: &DynStreamInterceptor,
    ) -> Self {
        let [mut first, mut second, mut third]: [_; 3] = HelperIdentity::make_three().map(|i| {
            let mut config_builder = TransportConfigBuilder::for_helper(i);
            config_builder.with_interceptor(interceptor);

            Setup::with_config(i, config_builder.not_sharded())
        });
>>>>>>> f5d9ec78

        first.connect(&mut second);
        second.connect(&mut third);
        third.connect(&mut first);

        let [h1, h2, h3] = handlers;

        Self {
            transports: [first.start(h1), second.start(h2), third.start(h3)],
        }
    }

    /// Returns the transport to communicate with the given helper.
    ///
    /// ## Panics
    /// If [`HelperIdentity`] is somehow points to a non-existent helper, which shouldn't happen.
    #[must_use]
    pub fn transport(&self, id: HelperIdentity) -> InMemoryTransport<HelperIdentity> {
        self.transports
            .iter()
            .find(|t| t.identity() == id)
            .map_or_else(|| panic!("No transport for helper {id:?}"), Arc::downgrade)
    }

    #[allow(clippy::missing_panics_doc)]
    #[must_use]
    pub fn transports(&self) -> [InMemoryTransport<HelperIdentity>; 3] {
        self.transports.each_ref().map(Arc::downgrade)
    }

    /// Reset all transports to the clear state.
    pub fn reset(&self) {
        for t in &self.transports {
            t.reset();
        }
    }
}<|MERGE_RESOLUTION|>--- conflicted
+++ resolved
@@ -4,13 +4,8 @@
 
 pub use sharding::InMemoryShardNetwork;
 pub use transport::Setup;
-<<<<<<< HEAD
-pub use config::{MaliciousHelper, passthrough as passthrough_peeker, StreamInterceptor};
-use transport::TransportConfigBuilder;
-=======
 use transport::TransportConfigBuilder;
 
->>>>>>> f5d9ec78
 use crate::{
     helpers::{
         in_memory_config::DynStreamInterceptor, transport::in_memory::config::passthrough,
@@ -18,8 +13,6 @@
     },
     sync::{Arc, Weak},
 };
-use crate::helpers::in_memory_config::InspectContext;
-use crate::helpers::transport::in_memory::config::passthrough;
 
 pub type InMemoryTransport<I> = Weak<transport::InMemoryTransport<I>>;
 
@@ -36,10 +29,6 @@
 }
 
 impl InMemoryMpcNetwork {
-    pub fn noop_handlers() -> [Option<HandlerRef>; 3] {
-        [None, None, None]
-    }
-
     #[must_use]
     pub fn noop_handlers() -> [Option<HandlerRef>; 3] {
         [None, None, None]
@@ -47,20 +36,6 @@
 
     #[must_use]
     pub fn new(handlers: [Option<HandlerRef>; 3]) -> Self {
-<<<<<<< HEAD
-        Self::with_stream_peeker(handlers, &passthrough())
-    }
-
-    #[must_use]
-    pub fn with_stream_peeker(handlers: [Option<HandlerRef>; 3], peeker: &Arc<dyn StreamInterceptor<Context =InspectContext>>) -> Self {
-        let [mut first, mut second, mut third]: [_; 3] =
-            HelperIdentity::make_three().map(|i| {
-                let mut config_builder = TransportConfigBuilder::for_helper(i);
-                config_builder.with_peeker(peeker);
-
-                Setup::with_config(i, config_builder.not_sharded())
-            });
-=======
         Self::with_stream_interceptor(handlers, &passthrough())
     }
 
@@ -75,7 +50,6 @@
 
             Setup::with_config(i, config_builder.not_sharded())
         });
->>>>>>> f5d9ec78
 
         first.connect(&mut second);
         second.connect(&mut third);
