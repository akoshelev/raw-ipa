--- conflicted
+++ resolved
@@ -7,9 +7,6 @@
     sharding::ShardIndex,
     sync::{Arc, Weak},
 };
-use crate::helpers::in_memory_config::StreamInterceptor;
-use crate::helpers::transport::in_memory::transport::TransportConfigBuilder;
-use crate::test_fixture::TestWorldConfig;
 
 /// Container for shard-to-shard communication channels set up for each helper. Each shard is connected
 /// to every other shard within the same helper and these connections are stored here. MPC connections
@@ -26,18 +23,6 @@
 
 impl InMemoryShardNetwork {
     pub fn with_shards<I: Into<ShardIndex>>(shard_count: I) -> Self {
-<<<<<<< HEAD
-        Self::with_config(shard_count, &TestWorldConfig::default())
-    }
-
-    pub fn with_config<I: Into<ShardIndex>>(shard_count: I, config: &TestWorldConfig) -> Self {
-        let shard_count = shard_count.into();
-        let shard_network: [_; 3] = HelperIdentity::make_three().map(|h| {
-            let mut peek_config_builder = TransportConfigBuilder::for_helper(h);
-            peek_config_builder.with_peeker(&config.stream_interceptor);
-
-            let mut shard_connections = shard_count.iter().map(|i| Setup::with_config(i, peek_config_builder.bind_to_shard(i))).collect::<Vec<_>>();
-=======
         Self::with_stream_interceptor(shard_count, &passthrough())
     }
 
@@ -54,7 +39,6 @@
                 .iter()
                 .map(|i| Setup::with_config(i, config_builder.bind_to_shard(i)))
                 .collect::<Vec<_>>();
->>>>>>> f5d9ec78
             for i in 0..shard_connections.len() {
                 let (lhs, rhs) = shard_connections.split_at_mut(i);
                 if let Some((a, _)) = lhs.split_last_mut() {
