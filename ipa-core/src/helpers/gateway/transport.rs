--- conflicted
+++ resolved
@@ -3,16 +3,12 @@
 
 use crate::{
     helpers::{
-<<<<<<< HEAD
-        NoResourceIdentifier, QueryIdBinding, Role, RoleAssignment, RouteId, RouteParams,
-        StepBinding, Transport, TransportImpl,
-=======
         transport::routing::RouteId, NoResourceIdentifier, QueryIdBinding, Role, RoleAssignment,
         RouteParams, StepBinding, Transport, TransportImpl,
->>>>>>> facf7062
     },
     protocol::{step::Gate, QueryId},
 };
+use crate::helpers::MpcTransportImpl;
 
 #[derive(Debug, thiserror::Error)]
 #[error("Failed to send to {0:?}: {1:?}")]
@@ -25,11 +21,7 @@
 #[derive(Clone)]
 pub struct RoleResolvingTransport {
     pub(super) roles: RoleAssignment,
-<<<<<<< HEAD
     pub(super) inner: MpcTransportImpl,
-=======
-    pub(super) inner: TransportImpl,
->>>>>>> facf7062
 }
 
 #[async_trait]
