--- conflicted
+++ resolved
@@ -19,12 +19,8 @@
         gateway::{
             receive::GatewayReceivers, send::GatewaySenders, transport::RoleResolvingTransport,
         },
-<<<<<<< HEAD
-        HelperChannelId, Message, Role, RoleAssignment, RouteId, TotalRecords, Transport,
-=======
         transport::routing::RouteId,
         HelperChannelId, Message, Role, RoleAssignment, TotalRecords, Transport,
->>>>>>> facf7062
     },
     protocol::QueryId,
 };
@@ -40,14 +36,10 @@
 #[cfg(feature = "real-world-infra")]
 pub type TransportImpl = crate::sync::Arc<crate::net::HttpTransport>;
 
-<<<<<<< HEAD
 pub type MpcTransportImpl = TransportImpl<HelperIdentity>;
 pub type ShardTransportImpl = TransportImpl<ShardIndex>;
 
 pub type TransportError = <MpcTransportImpl as Transport>::Error;
-=======
-pub type TransportError = <TransportImpl as Transport>::Error;
->>>>>>> facf7062
 
 /// Gateway into IPA Network infrastructure. It allows helpers send and receive messages.
 pub struct Gateway {
