//! IPA infrastructure
//!
//! `infra` would be a more appropriate name for this module. Although some generic utilities are
//! here for historial reasons, the `utils` module is a better place for them.

use std::{
    convert::Infallible,
    fmt::{Debug, Display, Formatter},
    num::NonZeroUsize,
};

use generic_array::GenericArray;

mod buffers;
mod error;
mod futures;
mod gateway;
pub mod hashing;
pub(crate) mod prss_protocol;
pub mod stream;
mod transport;

use std::ops::{Index, IndexMut};

/// to validate that transport can actually send streams of this type
#[cfg(test)]
pub use buffers::OrderingSender;
pub use error::Error;
pub use futures::MaybeFuture;
use serde::{Deserialize, Serialize, Serializer};

#[cfg(feature = "stall-detection")]
mod gateway_exports {

    use crate::helpers::{
        gateway,
        gateway::{stall_detection::Observed, InstrumentedGateway},
    };

    pub type Gateway = Observed<InstrumentedGateway>;
    pub type SendingEnd<I, M> = Observed<gateway::SendingEnd<I, M>>;

    pub type MpcReceivingEnd<M> = Observed<gateway::MpcReceivingEnd<M>>;
    pub type ShardReceivingEnd<M> = Observed<gateway::ShardReceivingEnd<M>>;
}

#[cfg(not(feature = "stall-detection"))]
mod gateway_exports {
    use crate::helpers::gateway;

    pub type Gateway = gateway::Gateway;
    pub type SendingEnd<I, M> = gateway::SendingEnd<I, M>;
    pub type MpcReceivingEnd<M> = gateway::MpcReceivingEnd<M>;
    pub type ShardReceivingEnd<M> = gateway::ShardReceivingEnd<M>;
}

pub use gateway::GatewayConfig;
// TODO: this type should only be available within infra. Right now several infra modules
// are exposed at the root level. That makes it impossible to have a proper hierarchy here.
pub use gateway::{
    MpcTransportError, MpcTransportImpl, RoleResolvingTransport, ShardTransportImpl,
};
pub use gateway_exports::{Gateway, MpcReceivingEnd, SendingEnd, ShardReceivingEnd};
pub use prss_protocol::negotiate as negotiate_prss;
#[cfg(feature = "web-app")]
pub use transport::WrappedAxumBodyStream;
#[cfg(feature = "in-memory-infra")]
pub use transport::{
    config as in_memory_config, InMemoryMpcNetwork, InMemoryShardNetwork, InMemoryTransport,
};
pub use transport::{
    make_owned_handler, query, routing, ApiError, BodyStream, BytesStream, HandlerBox, HandlerRef,
    HelperResponse, Identity as TransportIdentity, LengthDelimitedStream, LogErrors, NoQueryId,
    NoResourceIdentifier, NoStep, QueryIdBinding, ReceiveRecords, RecordsStream, RequestHandler,
    RouteParams, SingleRecordStream, StepBinding, StreamCollection, StreamKey, Transport,
    WrappedBoxBodyStream,
};
<<<<<<< HEAD
#[cfg(feature = "in-memory-infra")]
pub use transport::{InMemoryMpcNetwork, InMemoryShardNetwork, InMemoryTransport, config as in_memory_config};
=======
>>>>>>> f5d9ec78
use typenum::{Const, ToUInt, Unsigned, U8};
use x25519_dalek::PublicKey;

use crate::{
    const_assert,
    ff::Serializable,
    helpers::{
        Direction::{Left, Right},
        Role::{H1, H2, H3},
    },
    protocol::{Gate, RecordId},
    secret_sharing::Sendable,
    sharding::ShardIndex,
};

// TODO work with ArrayLength only
pub type MessagePayloadArrayLen = U8;

pub const MESSAGE_PAYLOAD_SIZE_BYTES: usize = MessagePayloadArrayLen::USIZE;

/// Represents an opaque identifier of the helper instance. Compare with a [`Role`], which
/// represents a helper's role within an MPC protocol, which may be different per protocol.
/// `HelperIdentity` will be established at startup and then never change. Components that want to
/// resolve this identifier into something (Uri, encryption keys, etc) must consult configuration
#[derive(Copy, Clone, Eq, PartialEq, Hash, PartialOrd, Ord, Deserialize)]
#[serde(try_from = "usize")]
pub struct HelperIdentity {
    id: u8,
}

// Serialize as `serde(transparent)` would. Don't see how to enable that
// for only one of (de)serialization.
impl Serialize for HelperIdentity {
    fn serialize<S>(&self, serializer: S) -> std::result::Result<S::Ok, S::Error>
    where
        S: Serializer,
    {
        self.id.serialize(serializer)
    }
}

impl TryFrom<usize> for HelperIdentity {
    type Error = String;

    fn try_from(value: usize) -> std::result::Result<Self, Self::Error> {
        if value == 0 || value > 3 {
            Err(format!(
                "{value} must be within [1, 3] range to be a valid helper identity"
            ))
        } else {
            Ok(Self {
                id: u8::try_from(value).unwrap(),
            })
        }
    }
}

impl TryFrom<&str> for HelperIdentity {
    type Error = String;

    fn try_from(value: &str) -> std::result::Result<Self, Self::Error> {
        for identity in HelperIdentity::make_three() {
            if identity.as_str() == value {
                return Ok(identity);
            }
        }

        Err(format!("{value} is not a valid helper identity"))
    }
}

impl From<HelperIdentity> for u8 {
    fn from(value: HelperIdentity) -> Self {
        value.id
    }
}

impl Debug for HelperIdentity {
    fn fmt(&self, f: &mut Formatter<'_>) -> std::fmt::Result {
<<<<<<< HEAD
        write!(
            f,
            "{}",
            self.as_str()
        )
=======
        write!(f, "{}", self.as_str())
>>>>>>> f5d9ec78
    }
}

#[cfg(feature = "web-app")]
impl From<HelperIdentity> for hyper::header::HeaderValue {
    fn from(id: HelperIdentity) -> Self {
        // panic if serializing an integer fails, or is not ASCII
        hyper::header::HeaderValue::try_from(serde_json::to_string(&id).unwrap()).unwrap()
    }
}

#[cfg(test)]
impl From<i32> for HelperIdentity {
    fn from(value: i32) -> Self {
        usize::try_from(value)
            .ok()
            .and_then(|id| HelperIdentity::try_from(id).ok())
            .unwrap()
    }
}

impl HelperIdentity {
    pub const ONE: Self = Self { id: 1 };
    pub const TWO: Self = Self { id: 2 };
    pub const THREE: Self = Self { id: 3 };

    /// Given a helper identity, return an array of the identities of the other two helpers.
    // The order that helpers are returned here is not intended to be meaningful, however,
    // it is currently used directly to determine the assignment of roles in
    // `Processor::new_query`.
    #[must_use]
    pub fn others(&self) -> [HelperIdentity; 2] {
        match self.id {
            1 => [Self::TWO, Self::THREE],
            2 => [Self::THREE, Self::ONE],
            3 => [Self::ONE, Self::TWO],
            _ => unreachable!("helper identity out of range"),
        }
    }
}

impl HelperIdentity {
    #[must_use]
    pub fn make_three() -> [Self; 3] {
        [Self::ONE, Self::TWO, Self::THREE]
    }
}

// `HelperIdentity` is 1-indexed, so subtract 1 for `Index` values
impl<T> Index<HelperIdentity> for [T] {
    type Output = T;

    fn index(&self, index: HelperIdentity) -> &Self::Output {
        self.index(usize::from(index.id) - 1)
    }
}

// `HelperIdentity` is 1-indexed, so subtract 1 for `Index` values
impl<T> IndexMut<HelperIdentity> for [T] {
    fn index_mut(&mut self, index: HelperIdentity) -> &mut Self::Output {
        self.index_mut(usize::from(index.id) - 1)
    }
}

impl<T> Index<HelperIdentity> for Vec<T> {
    type Output = T;

    fn index(&self, index: HelperIdentity) -> &Self::Output {
        self.as_slice().index(index)
    }
}

impl<T> IndexMut<HelperIdentity> for Vec<T> {
    fn index_mut(&mut self, index: HelperIdentity) -> &mut Self::Output {
        self.as_mut_slice().index_mut(index)
    }
}

/// Represents a unique role of the helper inside the MPC circuit. Each helper may have different
/// roles in queries it processes in parallel. For some queries it can be `H1` and for others it
/// may be `H2` or `H3`.
/// Each helper instance must be able to take any role, but once the role is assigned, it cannot
/// be changed for the remainder of the query.
#[derive(Copy, Clone, Debug, PartialEq, Eq, PartialOrd, Ord, Hash, Serialize, Deserialize)]
#[cfg_attr(feature = "cli", derive(clap::ValueEnum))]
#[serde(into = "&'static str", try_from = "&str")]
pub enum Role {
    H1 = 0,
    H2 = 1,
    H3 = 2,
}

// Some protocols execute different instructions depending on which helper they're being executed on.
// These protocols may assume certain ring directions while executed and these checks enforce the
// canonical order we provide for MPC protocols.
const_assert!(Role::eq(Role::H1.peer(Direction::Right), Role::H2));
const_assert!(Role::eq(Role::H2.peer(Direction::Left), Role::H1));
const_assert!(Role::eq(Role::H3.peer(Direction::Right), Role::H1));

#[derive(Clone, Debug, Serialize, Deserialize)]
#[cfg_attr(test, derive(PartialEq, Eq))]
#[serde(transparent)]
pub struct RoleAssignment {
    helper_roles: [HelperIdentity; 3],
}

#[derive(Debug, Copy, Clone, Eq, PartialEq)]
pub enum Direction {
    Left,
    Right,
}

impl Role {
    const H1_STR: &'static str = "H1";
    const H2_STR: &'static str = "H2";
    const H3_STR: &'static str = "H3";

    #[must_use]
    pub fn all() -> &'static [Role; 3] {
        const VARIANTS: &[Role; 3] = &[Role::H1, Role::H2, Role::H3];

        VARIANTS
    }

    /// Returns the role of a peer that is located at the specified direction
    #[must_use]
    pub const fn peer(&self, direction: Direction) -> Role {
        match (self, direction) {
            (H1, Left) | (H2, Right) => H3,
            (H1, Right) | (H3, Left) => H2,
            (H3, Right) | (H2, Left) => H1,
        }
    }

    #[must_use]
    pub fn as_static_str(&self) -> &'static str {
        match self {
            H1 => Role::H1_STR,
            H2 => Role::H2_STR,
            H3 => Role::H3_STR,
        }
    }

    /// Need `derive_const` feature to get out of nigntly to get rid of this function.
    #[must_use]
    pub const fn eq(self, other: Self) -> bool {
        matches!((self, other), (H1, H1) | (H2, H2) | (H3, H3))
    }
}

impl From<Role> for &'static str {
    fn from(role: Role) -> Self {
        role.as_static_str()
    }
}

impl TryFrom<&str> for Role {
    type Error = crate::error::Error;

    fn try_from(id: &str) -> std::result::Result<Self, Self::Error> {
        match id {
            Role::H1_STR => Ok(H1),
            Role::H2_STR => Ok(H2),
            Role::H3_STR => Ok(H3),
            other => Err(crate::error::Error::path_parse_error(other)),
        }
    }
}

impl AsRef<str> for Role {
    fn as_ref(&self) -> &str {
        match self {
            H1 => Role::H1_STR,
            H2 => Role::H2_STR,
            H3 => Role::H3_STR,
        }
    }
}

impl<T> Index<Role> for [T] {
    type Output = T;

    fn index(&self, index: Role) -> &Self::Output {
        let idx: usize = match index {
            Role::H1 => 0,
            Role::H2 => 1,
            Role::H3 => 2,
        };

        self.index(idx)
    }
}

impl<T> IndexMut<Role> for [T] {
    fn index_mut(&mut self, index: Role) -> &mut Self::Output {
        let idx: usize = match index {
            Role::H1 => 0,
            Role::H2 => 1,
            Role::H3 => 2,
        };

        self.index_mut(idx)
    }
}

impl<T> Index<Role> for Vec<T> {
    type Output = T;

    fn index(&self, index: Role) -> &Self::Output {
        self.as_slice().index(index)
    }
}

impl<T> IndexMut<Role> for Vec<T> {
    fn index_mut(&mut self, index: Role) -> &mut Self::Output {
        self.as_mut_slice().index_mut(index)
    }
}

impl RoleAssignment {
    #[must_use]
    pub const fn new(helper_roles: [HelperIdentity; 3]) -> Self {
        Self { helper_roles }
    }

    /// Returns the assigned role for the given helper identity.
    ///
    /// ## Panics
    /// Panics if there is no role assigned to it.
    #[must_use]
    pub fn role(&self, id: HelperIdentity) -> Role {
        for (idx, item) in self.helper_roles.iter().enumerate() {
            if *item == id {
                return Role::all()[idx];
            }
        }

        panic!("No role assignment for {id:?} found in {self:?}")
    }

    #[must_use]
    pub fn identity(&self, role: Role) -> HelperIdentity {
        self.helper_roles[role]
    }
}

impl TryFrom<[(HelperIdentity, Role); 3]> for RoleAssignment {
    type Error = String;

    fn try_from(value: [(HelperIdentity, Role); 3]) -> std::result::Result<Self, Self::Error> {
        let mut result = [None, None, None];
        for (helper, role) in value {
            if result[role].is_some() {
                return Err(format!("Role {role:?} has been assigned twice"));
            }

            result[role] = Some(helper);
        }

        Ok(RoleAssignment::new(result.map(Option::unwrap)))
    }
}

impl TryFrom<[Role; 3]> for RoleAssignment {
    type Error = String;

    fn try_from(value: [Role; 3]) -> std::result::Result<Self, Self::Error> {
        Self::try_from([
            (HelperIdentity::ONE, value[0]),
            (HelperIdentity::TWO, value[1]),
            (HelperIdentity::THREE, value[2]),
        ])
    }
}

/// Combination of helper role and step that uniquely identifies a single channel of communication
/// between two helpers.
#[derive(Clone, Eq, PartialEq, Hash, Ord, PartialOrd)]
pub struct ChannelId<I> {
    /// Entity we are talking to through this channel. It can be a source or a destination.
    pub peer: I,
    // TODO: step could be either reference or owned value. references are convenient to use inside
    // gateway , owned values can be used inside lookup tables.
    pub gate: Gate,
}

pub type HelperChannelId = ChannelId<Role>;
pub type ShardChannelId = ChannelId<ShardIndex>;

impl<I: transport::Identity> ChannelId<I> {
    #[must_use]
    pub fn new(peer: I, gate: Gate) -> Self {
        Self { peer, gate }
    }
}

impl<I: transport::Identity> Debug for ChannelId<I> {
    fn fmt(&self, f: &mut Formatter<'_>) -> std::fmt::Result {
        write!(f, "channel[{:?},{:?}]", self.peer, self.gate.as_ref())
    }
}

/// Trait for messages that can be communicated over the network.
pub trait Message: Debug + Send + Serializable + 'static {}

/// Trait for messages that may be sent between MPC helpers. Sending raw field values may be OK,
/// sending secret shares is most definitely not OK.
///
/// This trait is not implemented for [`SecretShares`] types and there is a doctest inside [`Gateway`]
/// module that ensures compile errors are generated in this case.
///
/// [`SecretShares`]: crate::secret_sharing::replicated::ReplicatedSecretSharing
/// [`Gateway`]: crate::helpers::gateway::Gateway::get_mpc_sender
pub trait MpcMessage: Message {}

impl<V: Sendable> MpcMessage for V {}
impl<V: Debug + Send + Serializable + 'static + Sized> Message for V {}

impl Serializable for PublicKey {
    type Size = typenum::U32;
    type DeserializationError = Infallible;

    fn serialize(&self, buf: &mut GenericArray<u8, Self::Size>) {
        buf.copy_from_slice(self.as_bytes());
    }

    fn deserialize(
        buf: &GenericArray<u8, Self::Size>,
    ) -> std::result::Result<Self, Self::DeserializationError> {
        Ok(Self::from(<[u8; 32]>::from(*buf)))
    }
}

impl MpcMessage for PublicKey {}

#[derive(Clone, Copy, Debug, PartialEq, Eq)]
pub enum TotalRecords {
    Unspecified,
    Specified(NonZeroUsize),

    /// Total number of records is not well-determined. When the record ID is
    /// counting `solved_bits` attempts. The total record count for `solved_bits`
    /// depends on the number of failures.
    ///
    /// The purpose of this is to waive the warning that there is a known
    /// number of records when creating a channel.
    ///
    /// Using this is very inefficient, so avoid it.
    Indeterminate,
}

impl Display for TotalRecords {
    fn fmt(&self, f: &mut Formatter<'_>) -> std::fmt::Result {
        match self {
            TotalRecords::Unspecified => write!(f, "unspecified"),
            TotalRecords::Specified(v) => write!(f, "{v}"),
            TotalRecords::Indeterminate => write!(f, "∞"),
        }
    }
}

impl TotalRecords {
    pub const ONE: Self = match NonZeroUsize::new(1) {
        Some(value) => TotalRecords::Specified(value),
        None => unreachable!(),
    };

    /// ## Errors
    /// If `value` is zero. Only non-zero counts are supported.
    pub fn specified(value: usize) -> Result<Self, ZeroRecordsError> {
        match NonZeroUsize::try_from(value) {
            Ok(value) => Ok(TotalRecords::Specified(value)),
            Err(_) => Err(ZeroRecordsError),
        }
    }

    #[must_use]
    pub fn is_specified(&self) -> bool {
        !matches!(self, &TotalRecords::Unspecified)
    }

    #[must_use]
    pub fn is_indeterminate(&self) -> bool {
        matches!(self, &TotalRecords::Indeterminate)
    }

    #[must_use]
    pub fn count(&self) -> Option<usize> {
        match self {
            TotalRecords::Specified(v) => Some(v.get()),
            TotalRecords::Indeterminate | TotalRecords::Unspecified => None,
        }
    }

    /// Returns true iff the total number of records is specified and the given record is the final
    /// one to process.
    #[must_use]
    pub fn is_last<I: Into<RecordId>>(&self, record_id: I) -> bool {
        match self {
            Self::Unspecified | Self::Indeterminate => false,
            Self::Specified(v) => usize::from(record_id.into()) == v.get() - 1,
        }
    }

    /// Overwrite this value.
    /// # Panics
    /// This panics if the transition is invalid.
    /// Any new value is OK if the current value is unspecified.
    /// Otherwise the new value can be indeterminate if the old value is specified.
    #[must_use]
    pub fn overwrite<T: Into<TotalRecords>>(&self, value: T) -> TotalRecords {
        match (self, value.into()) {
            (Self::Unspecified, v) => v,
            (_, Self::Unspecified) => panic!("TotalRecords needs a specific value for overwriting"),
            (Self::Specified(_), Self::Indeterminate) => Self::Indeterminate,
            (old, new) => panic!("TotalRecords bad transition: {old:?} -> {new:?}"),
        }
    }
}

#[derive(Debug)]
pub struct ZeroRecordsError;

// This one is convenient for tests, but we don't want the panic in production code.
// For production code, use `TotalRecords::specified`.
#[cfg(test)]
impl From<usize> for TotalRecords {
    fn from(value: usize) -> Self {
        TotalRecords::specified(value).unwrap()
    }
}

impl From<NonZeroUsize> for TotalRecords {
    fn from(value: NonZeroUsize) -> Self {
        TotalRecords::Specified(value)
    }
}

impl<const N: usize> From<Const<N>> for TotalRecords
where
    Const<N>: ToUInt,
    <Const<N> as ToUInt>::Output: Unsigned + typenum::NonZero,
{
    fn from(_value: Const<N>) -> Self {
        let Some(value) = NonZeroUsize::new(<Const<N> as ToUInt>::Output::to_usize()) else {
            unreachable!("NonZero typenum cannot be zero");
        };
        TotalRecords::Specified(value)
    }
}

pub struct RepeatN<T> {
    element: T,
    count: usize,
}

// As of Apr. 2024, this is unstable in `std::iter`. It is also available in `itertools`.
// The advantage over `repeat(element).take(count)` that we care about is that this
// implements `ExactSizeIterator`. The other advantage is that `repeat_n` can return
// the original value (saving a clone) on the last iteration.
pub fn repeat_n<T: Clone>(element: T, count: usize) -> RepeatN<T> {
    RepeatN { element, count }
}

impl<T: Clone> Iterator for RepeatN<T> {
    type Item = T;

    fn next(&mut self) -> Option<Self::Item> {
        (self.count > 0).then(|| {
            self.count -= 1;
            self.element.clone()
        })
    }

    fn size_hint(&self) -> (usize, Option<usize>) {
        (self.count, Some(self.count))
    }
}

impl<T: Clone> ExactSizeIterator for RepeatN<T> {}

#[cfg(all(test, unit_test))]
mod tests {
    use super::*;

    #[test]
    #[should_panic(expected = "TotalRecords needs a specific value for overwriting")]
    fn total_records_overwrite_unspecified() {
        let _ = TotalRecords::Specified(NonZeroUsize::new(1).unwrap())
            .overwrite(TotalRecords::Unspecified);
    }

    #[test]
    #[should_panic(expected = "ZeroRecordsError")]
    fn total_records_overwrite_zero() {
        let _ = TotalRecords::Unspecified.overwrite(0);
    }

    #[test]
    #[should_panic(expected = "TotalRecords bad transition")]
    fn total_records_overwrite_bad_transition() {
        let _ = TotalRecords::Indeterminate
            .overwrite(TotalRecords::Specified(NonZeroUsize::new(1).unwrap()));
    }

    mod role_tests {
        use super::*;

        #[test]
        pub fn peer_works() {
            assert_eq!(Role::H1.peer(Direction::Left), Role::H3);
            assert_eq!(Role::H1.peer(Direction::Right), Role::H2);
            assert_eq!(Role::H3.peer(Direction::Left), Role::H2);
            assert_eq!(Role::H3.peer(Direction::Right), Role::H1);
            assert_eq!(Role::H2.peer(Direction::Left), Role::H1);
            assert_eq!(Role::H2.peer(Direction::Right), Role::H3);
        }

        #[test]
        pub fn index_works() {
            let data = [3, 4, 5];
            assert_eq!(3, data[Role::H1]);
            assert_eq!(4, data[Role::H2]);
            assert_eq!(5, data[Role::H3]);
        }
    }

    mod role_assignment_tests {
        use crate::{
            ff::Fp31,
            helpers::{HelperIdentity, Role, RoleAssignment},
            protocol::{basics::SecureMul, context::Context, RecordId},
            rand::{thread_rng, Rng},
            test_fixture::{Reconstruct, Runner, TestWorld, TestWorldConfig},
        };

        #[test]
        fn basic() {
            let identities = HelperIdentity::make_three();
            let assignment = RoleAssignment::new(identities);

            assert_eq!(Role::H1, assignment.role(HelperIdentity::from(1)));
            assert_eq!(Role::H2, assignment.role(HelperIdentity::from(2)));
            assert_eq!(Role::H3, assignment.role(HelperIdentity::from(3)));

            assert_eq!(HelperIdentity::from(1), assignment.identity(Role::H1));
            assert_eq!(HelperIdentity::from(2), assignment.identity(Role::H2));
            assert_eq!(HelperIdentity::from(3), assignment.identity(Role::H3));
        }

        #[test]
        fn reverse() {
            let identities = (1..=3)
                .rev()
                .map(HelperIdentity::from)
                .collect::<Vec<_>>()
                .try_into()
                .unwrap();
            let assignment = RoleAssignment::new(identities);

            assert_eq!(Role::H3, assignment.role(HelperIdentity::from(1)));
            assert_eq!(Role::H2, assignment.role(HelperIdentity::from(2)));
            assert_eq!(Role::H1, assignment.role(HelperIdentity::from(3)));

            assert_eq!(HelperIdentity::from(3), assignment.identity(Role::H1));
            assert_eq!(HelperIdentity::from(2), assignment.identity(Role::H2));
            assert_eq!(HelperIdentity::from(1), assignment.identity(Role::H3));
        }

        #[test]
        fn illegal() {
            use Role::{H1, H2, H3};

            assert_eq!(
                RoleAssignment::try_from([H1, H1, H3]),
                Err("Role H1 has been assigned twice".into()),
            );

            assert_eq!(
                RoleAssignment::try_from([H3, H2, H3]),
                Err("Role H3 has been assigned twice".into()),
            );
        }

        #[tokio::test]
        async fn multiply_with_various_roles() {
            use Role::{H1, H2, H3};
            const ROLE_PERMUTATIONS: [[Role; 3]; 6] = [
                [H1, H2, H3],
                [H1, H3, H2],
                [H2, H1, H3],
                [H2, H3, H1],
                [H3, H1, H2],
                [H3, H2, H1],
            ];

            for &rp in &ROLE_PERMUTATIONS {
                let config = TestWorldConfig {
                    role_assignment: Some(RoleAssignment::try_from(rp).unwrap()),
                    ..TestWorldConfig::default()
                };

                let world = TestWorld::new_with(config);
                let mut rng = thread_rng();
                let a = rng.gen::<Fp31>();
                let b = rng.gen::<Fp31>();

                let res = world
                    .semi_honest((a, b), |ctx, (a, b)| async move {
                        a.multiply(&b, ctx.set_total_records(1), RecordId::from(0))
                            .await
                            .unwrap()
                    })
                    .await;

                assert_eq!(a * b, res.reconstruct());
            }
        }
    }
}

#[cfg(all(test, feature = "shuttle"))]
mod concurrency_tests {
    use futures::future::try_join;
    use rand_core::RngCore;
    use shuttle_crate::rand::thread_rng;

    use crate::{
        ff::{FieldType, Fp31, Fp32BitPrime, U128Conversions},
        helpers::{
            query::{QueryConfig, QueryType::TestMultiply},
            Direction, GatewayConfig,
        },
        protocol::{context::Context, RecordId},
        secret_sharing::replicated::{
            semi_honest, semi_honest::AdditiveShare as Replicated, ReplicatedSecretSharing,
        },
        seq_join::SeqJoin,
        test_fixture::{Reconstruct, Runner, TestApp, TestWorld, TestWorldConfig},
    };

    #[test]
    fn send_receive_sequential() {
        type TestField = Fp32BitPrime;
        shuttle::check_random(
            || {
                shuttle::future::block_on(async {
                    let input = (0u32..11).map(TestField::truncate_from).collect::<Vec<_>>();
                    let config = TestWorldConfig {
                        gateway_config: GatewayConfig {
                            active: input.len().try_into().unwrap(),
                            ..Default::default()
                        },
                        ..Default::default()
                    };
                    let world = TestWorld::new_with(config);

                    let output = world
                        .semi_honest(input.clone().into_iter(), |ctx, mut shares| async move {
                            let ctx = ctx.set_total_records(shares.len());
                            let (left_ctx, right_ctx) = (ctx.narrow("left"), ctx.narrow("right"));
                            let right_peer = ctx.role().peer(Direction::Right);
                            let left_channel = left_ctx.send_channel(right_peer);
                            let right_channel = right_ctx.send_channel(right_peer);

                            // send all shares to the right peer
                            for (i, share) in shares.iter().enumerate() {
                                let record_id = RecordId::from(i);
                                left_channel.send(record_id, share.left()).await.unwrap();
                                right_channel.send(record_id, share.right()).await.unwrap();
                            }

                            let left_peer = ctx.role().peer(Direction::Left);
                            let left_channel = left_ctx.recv_channel::<Fp32BitPrime>(left_peer);
                            let right_channel = right_ctx.recv_channel::<Fp32BitPrime>(left_peer);

                            // receive all shares from the left peer
                            for (i, share) in shares.iter_mut().enumerate() {
                                let record_id = RecordId::from(i);
                                let left = left_channel.receive(record_id).await.unwrap();
                                let right = right_channel.receive(record_id).await.unwrap();

                                *share = Replicated::new(left, right);
                            }

                            // each helper just swapped their shares, i.e. H1 now holds
                            // H3 shares, H2 holds H1 shares, etc.
                            shares
                        })
                        .await
                        .reconstruct();

                    assert_eq!(input, output);
                });
            },
            1000,
        );
    }

    #[test]
    fn send_receive_parallel() {
        type TestField = Fp32BitPrime;
        shuttle::check_random(
            || {
                shuttle::future::block_on(async {
                    let input = (0u32..11).map(TestField::truncate_from).collect::<Vec<_>>();
                    let config = TestWorldConfig {
                        gateway_config: GatewayConfig {
                            active: input.len().try_into().unwrap(),
                            ..Default::default()
                        },
                        ..Default::default()
                    };
                    let world = TestWorld::new_with(config);

                    let output = world
                        .semi_honest(input.clone().into_iter(), |ctx, shares| async move {
                            let ctx = ctx.set_total_records(shares.len());
                            let (left_ctx, right_ctx) = (ctx.narrow("left"), ctx.narrow("right"));
                            let left_peer = ctx.role().peer(Direction::Left);
                            let right_peer = ctx.role().peer(Direction::Right);

                            // send all shares to the right peer in parallel
                            let left_channel = left_ctx.send_channel(right_peer);
                            let right_channel = right_ctx.send_channel(right_peer);

                            let mut futures = Vec::with_capacity(shares.len());
                            for (i, share) in shares.iter().enumerate() {
                                let record_id = RecordId::from(i);
                                futures.push(left_channel.send(record_id, share.left()));
                                futures.push(right_channel.send(record_id, share.right()));
                            }
                            ctx.try_join(futures)
                                .await
                                .unwrap()
                                .into_iter()
                                .for_each(drop);

                            // receive all shares from the left peer in parallel
                            let left_channel = left_ctx.recv_channel::<Fp32BitPrime>(left_peer);
                            let right_channel = right_ctx.recv_channel::<Fp32BitPrime>(left_peer);
                            let mut futures = Vec::with_capacity(shares.len());
                            for i in 0..shares.len() {
                                let record_id = RecordId::from(i);
                                futures.push(try_join(
                                    left_channel.receive(record_id),
                                    right_channel.receive(record_id),
                                ));
                            }

                            let result = ctx.try_join(futures).await.unwrap();

                            result.into_iter().map(Replicated::from).collect::<Vec<_>>()
                        })
                        .await
                        .reconstruct();

                    assert_eq!(input, output);
                });
            },
            1000,
        );
    }

    #[test]
    fn execute_query() {
        shuttle::check_random(
            || {
                shuttle::future::block_on(async {
                    let app = TestApp::default();
                    let inputs = std::iter::repeat_with(|| u128::from(thread_rng().next_u64()))
                        .take(20)
                        .map(Fp31::truncate_from)
                        .collect::<Vec<_>>();
                    let sz = inputs.len();
                    assert_eq!(0, sz % 2);

                    let expected = inputs
                        .as_slice()
                        .chunks(2)
                        .map(|chunk| chunk[0] * chunk[1])
                        .collect::<Vec<_>>();

                    let results = app
                        .execute_query(
                            inputs.into_iter(),
                            QueryConfig::new(TestMultiply, FieldType::Fp31, sz).unwrap(),
                        )
                        .await
                        .unwrap();

                    let results = results.map(|bytes| {
                        semi_honest::AdditiveShare::<Fp31>::from_byte_slice_unchecked(&bytes)
                            .collect::<Vec<_>>()
                    });

                    assert_eq!(expected, results.reconstruct());
                });
            },
            1000,
        );
    }
}<|MERGE_RESOLUTION|>--- conflicted
+++ resolved
@@ -75,11 +75,6 @@
     RouteParams, SingleRecordStream, StepBinding, StreamCollection, StreamKey, Transport,
     WrappedBoxBodyStream,
 };
-<<<<<<< HEAD
-#[cfg(feature = "in-memory-infra")]
-pub use transport::{InMemoryMpcNetwork, InMemoryShardNetwork, InMemoryTransport, config as in_memory_config};
-=======
->>>>>>> f5d9ec78
 use typenum::{Const, ToUInt, Unsigned, U8};
 use x25519_dalek::PublicKey;
 
@@ -159,15 +154,7 @@
 
 impl Debug for HelperIdentity {
     fn fmt(&self, f: &mut Formatter<'_>) -> std::fmt::Result {
-<<<<<<< HEAD
-        write!(
-            f,
-            "{}",
-            self.as_str()
-        )
-=======
         write!(f, "{}", self.as_str())
->>>>>>> f5d9ec78
     }
 }
 
