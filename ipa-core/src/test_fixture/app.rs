use std::{array, iter::zip};

use generic_array::GenericArray;
use typenum::Unsigned;

use crate::{
    ff::Serializable,
    helpers::{
        query::{QueryConfig, QueryInput},
<<<<<<< HEAD
        InMemoryMpcNetwork,
=======
        ApiError, InMemoryMpcNetwork,
>>>>>>> facf7062
    },
    protocol::QueryId,
    query::QueryStatus,
    secret_sharing::IntoShares,
    test_fixture::try_join3_array,
    AppSetup, HelperApp,
};

pub trait IntoBuf {
    fn into_buf(self) -> Vec<u8>;
}

impl<I, S> IntoBuf for I
where
    I: IntoIterator<Item = S>,
    I::IntoIter: ExactSizeIterator,
    S: Serializable,
{
    fn into_buf(self) -> Vec<u8> {
        let this = self.into_iter();
        let item_size: usize = <S as Serializable>::Size::USIZE;

        let mut buf = vec![0u8; this.len() * item_size];
        for (item, chunk) in zip(this, buf.chunks_mut(item_size)) {
            item.serialize(GenericArray::from_mut_slice(chunk));
        }
        buf
    }
}

/// [`TestApp`] runs IPA queries end-to-end using [`InMemoryNetwork`]
/// It orchestrates the interaction between several components to drive queries to completion.
///
/// In contrast with [`TestWorld`] which can only run computations tied up to a single query, this
/// can potentially be used to run multiple queries in parallel. The guidance is to use `[TestWorld`]
/// for unit tests and [`TestApp`] for integration/end-to-end tests.
///
/// [`InMemoryNetwork`]: crate::test_fixture::network::InMemoryNetwork
/// [`TestWorld`]: crate::test_fixture::TestWorld
pub struct TestApp {
    drivers: [HelperApp; 3],
    network: InMemoryMpcNetwork,
}

fn unzip_tuple_array<T, U>(input: [(T, U); 3]) -> ([T; 3], [U; 3]) {
    let [v0, v1, v2] = input;
    ([v0.0, v1.0, v2.0], [v0.1, v1.1, v2.1])
}

impl Default for TestApp {
    fn default() -> Self {
        let (setup, handlers) = unzip_tuple_array(array::from_fn(|_| AppSetup::new()));

<<<<<<< HEAD
        let network = InMemoryMpcNetwork::new(callbacks);
=======
        let network = InMemoryMpcNetwork::new(handlers.map(Some));
>>>>>>> facf7062
        let drivers = network
            .transports()
            .iter()
            .zip(setup)
            .map(|(t, s)| s.connect(Clone::clone(t)))
            .collect::<Vec<_>>()
            .try_into()
            .map_err(|_| "infallible")
            .unwrap();

        Self { drivers, network }
    }
}

impl TestApp {
    /// Initiates a new query on all helpers and drives it to completion.
    ///
    /// ## Errors
    /// Returns an error if it can't start a query or send query input.
    #[allow(clippy::missing_panics_doc)]

    pub async fn start_query<I, A>(
        &self,
        input: I,
        query_config: QueryConfig,
    ) -> Result<QueryId, ApiError>
    where
        I: IntoShares<A>,
        A: IntoBuf,
    {
        let helpers_input = input.share().map(IntoBuf::into_buf);

        // helper 1 initiates the query
        let query_id = self.drivers[0].start_query(query_config).await?;

        // Send inputs
        helpers_input
            .into_iter()
            .enumerate()
            .map(|(i, input)| {
                self.drivers[i].execute_query(QueryInput {
                    query_id,
                    input_stream: input.into(),
                })
            })
            .collect::<Result<Vec<_>, _>>()?;

        Ok(query_id)
    }

    /// ## Errors
    /// Propagates errors retrieving the query status.
    /// ## Panics
    /// Never.
    pub fn query_status(&self, query_id: QueryId) -> Result<[QueryStatus; 3], ApiError> {
        Ok((0..3)
            .map(|i| self.drivers[i].query_status(query_id))
            .collect::<Result<Vec<_>, _>>()?
            .try_into()
            .unwrap())
    }

    /// ## Errors
    /// Returns an error if one or more helpers can't finish the processing.
    /// ## Panics
    /// Never.
    pub async fn complete_query(&self, query_id: QueryId) -> Result<[Vec<u8>; 3], ApiError> {
        let results =
            try_join3_array([0, 1, 2].map(|i| self.drivers[i].complete_query(query_id))).await;
        self.network.reset();
        results
    }

    /// Initiates a new query on all helpers and drives it to completion.
    ///
    /// ## Errors
    /// Returns an error if it can't start a query or one or more helpers can't finish the processing.
    #[allow(clippy::missing_panics_doc)]
    pub async fn execute_query<I, A>(
        &self,
        input: I,
        query_config: QueryConfig,
    ) -> Result<[Vec<u8>; 3], ApiError>
    where
        I: IntoShares<A>,
        A: IntoBuf,
    {
        let query_id = self.start_query(input, query_config).await?;
        self.complete_query(query_id).await
    }
}<|MERGE_RESOLUTION|>--- conflicted
+++ resolved
@@ -7,11 +7,7 @@
     ff::Serializable,
     helpers::{
         query::{QueryConfig, QueryInput},
-<<<<<<< HEAD
-        InMemoryMpcNetwork,
-=======
         ApiError, InMemoryMpcNetwork,
->>>>>>> facf7062
     },
     protocol::QueryId,
     query::QueryStatus,
@@ -65,11 +61,7 @@
     fn default() -> Self {
         let (setup, handlers) = unzip_tuple_array(array::from_fn(|_| AppSetup::new()));
 
-<<<<<<< HEAD
-        let network = InMemoryMpcNetwork::new(callbacks);
-=======
         let network = InMemoryMpcNetwork::new(handlers.map(Some));
->>>>>>> facf7062
         let drivers = network
             .transports()
             .iter()
