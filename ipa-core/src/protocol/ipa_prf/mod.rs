use std::{convert::Infallible, iter::zip, num::NonZeroU32, ops::Add};

use futures::{stream, StreamExt, TryStreamExt};
use generic_array::{ArrayLength, GenericArray};
use typenum::{Const, Unsigned, U18};

use self::{quicksort::quicksort_ranges_by_key_insecure, shuffle::shuffle_inputs};
use crate::{
    error::{Error, LengthError, UnwrapInfallible},
    ff::{
        boolean::Boolean,
        boolean_array::{BooleanArray, BA5, BA64, BA8},
        curve_points::RP25519,
        ec_prime_field::Fp25519,
        Serializable, U128Conversions,
    },
    helpers::{
        stream::{div_round_up, process_slice_by_chunks, Chunk, ChunkData, TryFlattenItersExt},
        TotalRecords,
    },
    protocol::{
        basics::{BooleanArrayMul, BooleanProtocols, Reveal},
        context::{
            Context, DZKPUpgraded, DZKPUpgradedSemiHonestContext, MacUpgraded, SemiHonestContext,
            UpgradableContext, UpgradedSemiHonestContext,
        },
        ipa_prf::{
            boolean_ops::convert_to_fp25519,
            oprf_padding::apply_dp_padding,
            prf_eval::{eval_dy_prf, gen_prf_key},
            prf_sharding::{
                attribute_cap_aggregate, histograms_ranges_sortkeys, PrfShardedIpaInputRow,
            },
        },
        prss::FromPrss,
        RecordId,
    },
    secret_sharing::{
        replicated::semi_honest::AdditiveShare as Replicated, BitDecomposed, FieldSimd,
        SharedValue, TransposeFrom, Vectorizable,
    },
    seq_join::seq_join,
    sharding::NotSharded,
};

pub(crate) mod aggregation;
pub mod boolean_ops;
pub mod oprf_padding;
pub mod prf_eval;
pub mod prf_sharding;

mod malicious_security;
mod quicksort;
pub(crate) mod shuffle;
pub(crate) mod step;
pub mod validation_protocol;

/// Match key type
pub type MatchKey = BA64;
/// Match key size
pub const MK_BITS: usize = BA64::BITS as usize;

// In theory, we could support (runtime-configured breakdown count) ≤ (compile-time breakdown count)
// ≤ 2^|bk|, with all three values distinct, but at present, there is no runtime configuration and
// the latter two must be equal. The implementation of `move_single_value_to_bucket` does support a
// runtime-specified count via the `breakdown_count` parameter, and implements a runtime check of
// its value.
//
// It would usually be more appropriate to make `MAX_BREAKDOWNS` an associated constant rather than
// a const parameter. However, we want to use it to enforce a correct pairing of the `BK` type
// parameter and the `B` const parameter, and specifying a constraint like
// `BreakdownKey<MAX_BREAKDOWNS = B>` on an associated constant is not currently supported. (Nor is
// supplying an associated constant `<BK as BreakdownKey>::MAX_BREAKDOWNS` as the value of a const
// parameter.) Structured the way we have it, it probably doesn't make sense to use the
// `BreakdownKey` trait in places where the `B` const parameter is not already available.
pub trait BreakdownKey<const MAX_BREAKDOWNS: usize>: BooleanArray + U128Conversions {}
impl BreakdownKey<32> for BA5 {}
impl BreakdownKey<256> for BA8 {}

/// Vectorization dimension for share conversion
pub const CONV_CHUNK: usize = 256;

/// Vectorization dimension for PRF
pub const PRF_CHUNK: usize = 16;

/// Vectorization dimension for aggregation.
pub const AGG_CHUNK: usize = 256;

/// Vectorization dimension for sort.
pub const SORT_CHUNK: usize = 256;

use step::IpaPrfStep as Step;

use crate::{
    helpers::query::DpMechanism,
<<<<<<< HEAD
    protocol::{context::Validator, dp::dp_for_histogram, ipa_prf::prf_eval::PrfSharing},
=======
    protocol::{
        context::Validator, dp::dp_for_histogram, ipa_prf::oprf_padding::PaddingParameters,
    },
>>>>>>> 7b102dfc
};

#[derive(Clone, Debug, Default)]
#[cfg_attr(test, derive(PartialEq, Eq))]
pub struct OPRFIPAInputRow<BK: SharedValue, TV: SharedValue, TS: SharedValue> {
    pub match_key: Replicated<MatchKey>,
    pub is_trigger: Replicated<Boolean>,
    pub breakdown_key: Replicated<BK>,
    pub trigger_value: Replicated<TV>,
    pub timestamp: Replicated<TS>,
}

impl<BK: SharedValue, TV: SharedValue, TS: SharedValue> Serializable for OPRFIPAInputRow<BK, TV, TS>
where
    Replicated<BK>: Serializable,
    Replicated<TV>: Serializable,
    Replicated<TS>: Serializable,
    <Replicated<BK> as Serializable>::Size: Add<U18>,
    <Replicated<TS> as Serializable>::Size:
        Add<<<Replicated<BK> as Serializable>::Size as Add<U18>>::Output>,
    <Replicated<TV> as Serializable>::Size: Add<
        <<Replicated<TS> as Serializable>::Size as Add<
            <<Replicated<BK> as Serializable>::Size as Add<U18>>::Output,
        >>::Output,
    >,
    <<Replicated<TV> as Serializable>::Size as Add<
        <<Replicated<TS> as Serializable>::Size as Add<
            <<Replicated<BK> as Serializable>::Size as Add<U18>>::Output,
        >>::Output,
    >>::Output: ArrayLength,
{
    type Size = <<Replicated<TV> as Serializable>::Size as Add<
        <<Replicated<TS> as Serializable>::Size as Add<
            <<Replicated<BK> as Serializable>::Size as Add<U18>>::Output,
        >>::Output,
    >>::Output;
    type DeserializationError = Error;

    fn serialize(&self, buf: &mut GenericArray<u8, Self::Size>) {
        let mk_sz = <Replicated<MatchKey> as Serializable>::Size::USIZE;
        let ts_sz = <Replicated<TS> as Serializable>::Size::USIZE;
        let bk_sz = <Replicated<BK> as Serializable>::Size::USIZE;
        let tv_sz = <Replicated<TV> as Serializable>::Size::USIZE;
        let it_sz = <Replicated<Boolean> as Serializable>::Size::USIZE;

        self.match_key
            .serialize(GenericArray::from_mut_slice(&mut buf[..mk_sz]));

        self.timestamp
            .serialize(GenericArray::from_mut_slice(&mut buf[mk_sz..mk_sz + ts_sz]));

        self.breakdown_key.serialize(GenericArray::from_mut_slice(
            &mut buf[mk_sz + ts_sz..mk_sz + ts_sz + bk_sz],
        ));

        self.trigger_value.serialize(GenericArray::from_mut_slice(
            &mut buf[mk_sz + ts_sz + bk_sz..mk_sz + ts_sz + bk_sz + tv_sz],
        ));

        self.is_trigger.serialize(GenericArray::from_mut_slice(
            &mut buf[mk_sz + ts_sz + bk_sz + tv_sz..mk_sz + ts_sz + bk_sz + tv_sz + it_sz],
        ));
    }

    fn deserialize(buf: &GenericArray<u8, Self::Size>) -> Result<Self, Self::DeserializationError> {
        let mk_sz = <Replicated<MatchKey> as Serializable>::Size::USIZE;
        let ts_sz = <Replicated<TS> as Serializable>::Size::USIZE;
        let bk_sz = <Replicated<BK> as Serializable>::Size::USIZE;
        let tv_sz = <Replicated<TV> as Serializable>::Size::USIZE;
        let it_sz = <Replicated<Boolean> as Serializable>::Size::USIZE;

        let match_key =
            Replicated::<MatchKey>::deserialize(GenericArray::from_slice(&buf[..mk_sz]))
                .unwrap_infallible();
        let timestamp =
            Replicated::<TS>::deserialize(GenericArray::from_slice(&buf[mk_sz..mk_sz + ts_sz]))
                .map_err(|e| Error::ParseError(e.into()))?;
        let breakdown_key = Replicated::<BK>::deserialize(GenericArray::from_slice(
            &buf[mk_sz + ts_sz..mk_sz + ts_sz + bk_sz],
        ))
        .map_err(|e| Error::ParseError(e.into()))?;
        let trigger_value = Replicated::<TV>::deserialize(GenericArray::from_slice(
            &buf[mk_sz + ts_sz + bk_sz..mk_sz + ts_sz + bk_sz + tv_sz],
        ))
        .map_err(|e| Error::ParseError(e.into()))?;
        let is_trigger = Replicated::<Boolean>::deserialize(GenericArray::from_slice(
            &buf[mk_sz + ts_sz + bk_sz + tv_sz..mk_sz + ts_sz + bk_sz + tv_sz + it_sz],
        ))
        .map_err(|e| Error::ParseError(e.into()))?;

        Ok(Self {
            match_key,
            is_trigger,
            breakdown_key,
            trigger_value,
            timestamp,
        })
    }
}

/// IPA OPRF Protocol
///
/// The output of this function is a vector of secret-shared totals, one per breakdown key
/// This protocol performs the following steps
/// 1. Converts secret-sharings of boolean arrays to secret-sharings of elliptic curve points
/// 2. Generates a random number of "dummy records" (needed to mask the information that will
///    be revealed in a later step, and thereby provide a differential privacy guarantee on that
///    information leakage) (TBD)
/// 3. Shuffles the input
/// 4. Computes an OPRF of these elliptic curve points and reveals this "pseudonym"
/// 5. Groups together rows with the same OPRF, and then obliviously sorts each group by the
///    secret-shared timestamp
/// 6. Attributes trigger events to source events
/// 7. Caps each user's total contribution to the final result
/// 8. Aggregates the contributions of all users
/// 9. Adds random noise to the total for each breakdown key (to provide a differential
///    privacy guarantee)
/// # Errors
/// Propagates errors from config issues or while running the protocol
/// # Panics
/// Propagates errors from config issues or while running the protocol
pub async fn oprf_ipa<'ctx, BK, TV, HV, TS, const SS_BITS: usize, const B: usize>(
    ctx: SemiHonestContext<'ctx>,
    input_rows: Vec<OPRFIPAInputRow<BK, TV, TS>>,
    attribution_window_seconds: Option<NonZeroU32>,
    dp_params: DpMechanism,
    dp_padding_params: PaddingParameters,
) -> Result<Vec<Replicated<HV>>, Error>
where
    BK: BreakdownKey<B>,
    TV: BooleanArray + U128Conversions,
    HV: BooleanArray + U128Conversions,
    TS: BooleanArray + U128Conversions,
    Boolean: FieldSimd<B>,
    Replicated<Boolean, B>:
        BooleanProtocols<UpgradedSemiHonestContext<'ctx, NotSharded, Boolean>, B>,
    Replicated<Boolean, B>: BooleanProtocols<DZKPUpgradedSemiHonestContext<'ctx, NotSharded>, B>,
    for<'a> Replicated<BK>: BooleanArrayMul<DZKPUpgradedSemiHonestContext<'a, NotSharded>>,
    for<'a> Replicated<TS>: BooleanArrayMul<DZKPUpgradedSemiHonestContext<'a, NotSharded>>,
    for<'a> Replicated<TV>: BooleanArrayMul<DZKPUpgradedSemiHonestContext<'a, NotSharded>>,
    BitDecomposed<Replicated<Boolean, AGG_CHUNK>>:
        for<'a> TransposeFrom<&'a Vec<Replicated<BK>>, Error = LengthError>,
    BitDecomposed<Replicated<Boolean, AGG_CHUNK>>:
        for<'a> TransposeFrom<&'a Vec<Replicated<TV>>, Error = LengthError>,
    Vec<BitDecomposed<Replicated<Boolean, B>>>: for<'a> TransposeFrom<
        &'a [BitDecomposed<Replicated<Boolean, AGG_CHUNK>>],
        Error = Infallible,
    >,
    BitDecomposed<Replicated<Boolean, B>>:
        for<'a> TransposeFrom<&'a [Replicated<TV>; B], Error = Infallible>,
    Vec<Replicated<HV>>:
        for<'a> TransposeFrom<&'a BitDecomposed<Replicated<Boolean, B>>, Error = LengthError>,
{
    if input_rows.is_empty() {
        return Ok(vec![Replicated::ZERO; B]);
    }

    // Apply DP padding for OPRF
    let padded_input_rows = apply_dp_padding::<_, OPRFIPAInputRow<BK, TV, TS>, B>(
        ctx.narrow(&Step::PaddingDp),
        input_rows,
        dp_padding_params,
    )
    .await?;

    let shuffled = shuffle_inputs(ctx.narrow(&Step::Shuffle), padded_input_rows).await?;
    let mut prfd_inputs = compute_prf_for_inputs(ctx.clone(), &shuffled).await?;

    prfd_inputs.sort_by(|a, b| a.prf_of_match_key.cmp(&b.prf_of_match_key));

    let (row_count_histogram, ranges) = histograms_ranges_sortkeys(&mut prfd_inputs);
    if row_count_histogram.len() == 1 {
        // No user has more than one record.
        return Ok(vec![Replicated::ZERO; B]);
    }
    quicksort_ranges_by_key_insecure(
        ctx.narrow(&Step::SortByTimestamp),
        &mut prfd_inputs,
        false,
        |x| &x.sort_key,
        ranges,
    )
    .await?;

    let output_histogram = attribute_cap_aggregate::<_, _, _, _, _, SS_BITS, B>(
        ctx.narrow(&Step::Attribution),
        prfd_inputs,
        attribution_window_seconds,
        &row_count_histogram,
    )
    .await?;

    let dp_validator = ctx
        .narrow(&Step::DifferentialPrivacy)
        .validator::<Boolean>();
    let dp_ctx = dp_validator.context();

    let noisy_output_histogram =
        dp_for_histogram::<_, B, HV, SS_BITS>(dp_ctx, output_histogram, dp_params).await?;
    Ok(noisy_output_histogram)
}

// We expect 2*256 = 512 gates in total for two additions per conversion. The vectorization factor
// is CONV_CHUNK. Let `len` equal the number of converted shares. The total amount of
// multiplications is CONV_CHUNK*512*len. We want CONV_CHUNK*512*len ≈ 50M, or len ≈ 381, for a
// reasonably-sized proof.
const CONV_PROOF_CHUNK: usize = 400;

#[tracing::instrument(name = "compute_prf_for_inputs", skip_all)]
async fn compute_prf_for_inputs<C, BK, TV, TS>(
    ctx: C,
    input_rows: &[OPRFIPAInputRow<BK, TV, TS>],
) -> Result<Vec<PrfShardedIpaInputRow<BK, TV, TS>>, Error>
where
    C: UpgradableContext,
    BK: BooleanArray,
    TV: BooleanArray,
    TS: BooleanArray,
    Replicated<Boolean, CONV_CHUNK>: BooleanProtocols<DZKPUpgraded<C>, CONV_CHUNK>,
    Replicated<Fp25519, PRF_CHUNK>:
        PrfSharing<MacUpgraded<C, Fp25519>, PRF_CHUNK, Field = Fp25519> + FromPrss,
    Replicated<RP25519, PRF_CHUNK>:
        Reveal<MacUpgraded<C, Fp25519>, Output = <RP25519 as Vectorizable<PRF_CHUNK>>::Array>,
{
    let conv_records =
        TotalRecords::specified(div_round_up(input_rows.len(), Const::<CONV_CHUNK>))?;
    let eval_records = TotalRecords::specified(div_round_up(input_rows.len(), Const::<PRF_CHUNK>))?;
    let convert_ctx = ctx
        .narrow(&Step::ConvertFp25519)
        .set_total_records(conv_records);

    let validator = convert_ctx.dzkp_validator(CONV_PROOF_CHUNK);

    let curve_pts = seq_join(
        ctx.active_work(),
        process_slice_by_chunks(input_rows, move |idx, records: ChunkData<_, CONV_CHUNK>| {
            let record_id = RecordId::from(idx);
            let input_match_keys: &dyn Fn(usize) -> Replicated<MatchKey> =
                &|i| records[i].match_key.clone();
            let match_keys =
                BitDecomposed::<Replicated<Boolean, 256>>::transposed_from(input_match_keys)
                    .unwrap_infallible();
            convert_to_fp25519::<_, CONV_CHUNK, PRF_CHUNK>(validator.clone(), record_id, match_keys)
        }),
    )
    .map_ok(Chunk::unpack::<PRF_CHUNK>)
    .try_flatten_iters()
    .try_collect::<Vec<_>>()
    .await?;

    let eval_ctx = ctx.narrow(&Step::EvalPrf).set_total_records(eval_records);
    let prf_key = gen_prf_key(&eval_ctx);
    let validator = eval_ctx.validator::<Fp25519>();
    let eval_ctx = validator.context();

    let prf_of_match_keys = seq_join(
        ctx.active_work(),
        stream::iter(curve_pts).enumerate().map(|(i, curve_pts)| {
            let record_id = RecordId::from(i);
            let eval_ctx = eval_ctx.clone();
            let prf_key = &prf_key;
            curve_pts
                .then(move |pts| eval_dy_prf::<_, PRF_CHUNK>(eval_ctx, record_id, prf_key, pts))
        }),
    )
    .try_collect::<Vec<_>>()
    .await?;

    Ok(zip(input_rows, prf_of_match_keys.into_iter().flatten())
        .map(|(input, prf_of_match_key)| {
            let OPRFIPAInputRow {
                match_key: _,
                is_trigger,
                breakdown_key,
                trigger_value,
                timestamp,
            } = &input;

            PrfShardedIpaInputRow {
                prf_of_match_key,
                is_trigger_bit: is_trigger.clone(),
                breakdown_key: breakdown_key.clone(),
                trigger_value: trigger_value.clone(),
                timestamp: timestamp.clone(),
                sort_key: Replicated::ZERO,
            }
        })
        .collect())
}

#[cfg(all(test, any(unit_test, feature = "shuttle")))]
pub mod tests {

    use crate::{
        ff::{
            boolean_array::{BA16, BA20, BA3, BA5, BA8},
            U128Conversions,
        },
        helpers::query::DpMechanism,
        protocol::{
            dp::NoiseParams,
            ipa_prf::{oprf_ipa, oprf_padding::PaddingParameters},
        },
        test_executor::run,
        test_fixture::{ipa::TestRawDataRecord, Reconstruct, Runner, TestWorld},
    };

    fn test_input(
        timestamp: u64,
        user_id: u64,
        is_trigger_report: bool,
        breakdown_key: u32,
        trigger_value: u32,
    ) -> TestRawDataRecord {
        TestRawDataRecord {
            timestamp,
            user_id,
            is_trigger_report,
            breakdown_key,
            trigger_value,
        }
    }

    #[test]
    fn semi_honest() {
        const EXPECTED: &[u128] = &[0, 2, 5, 0, 0, 0, 0, 0];

        run(|| async {
            let world = TestWorld::default();

            let records: Vec<TestRawDataRecord> = vec![
                test_input(0, 12345, false, 1, 0),
                test_input(5, 12345, false, 2, 0),
                test_input(10, 12345, true, 0, 5),
                test_input(0, 68362, false, 1, 0),
                test_input(20, 68362, true, 0, 2),
            ]; // trigger value of 2 attributes to earlier source row with breakdown 1 and trigger
               // value of 5 attributes to source row with breakdown 2.
            let dp_params = DpMechanism::NoDp;
            let padding_params = PaddingParameters::relaxed();

            let mut result: Vec<_> = world
                .semi_honest(records.into_iter(), |ctx, input_rows| async move {
                    oprf_ipa::<BA5, BA3, BA16, BA20, 5, 32>(
                        ctx,
                        input_rows,
                        None,
                        dp_params,
                        padding_params,
                    )
                    .await
                    .unwrap()
                })
                .await
                .reconstruct();
            result.truncate(EXPECTED.len());
            assert_eq!(
                result.iter().map(|&v| v.as_u128()).collect::<Vec<_>>(),
                EXPECTED,
            );
        });
    }

    #[test]
    fn semi_honest_with_dp() {
        const SS_BITS: usize = 1;
        // setting SS_BITS this small will cause clipping in capping
        // since per_user_credit_cap == 2^SS_BITS
        semi_honest_with_dp_internal::<SS_BITS>();
    }
    #[test]
    fn semi_honest_with_dp_slow() {
        const SS_BITS: usize = 6;
        if std::env::var("EXEC_SLOW_TESTS").is_err() {
            return;
        }
        semi_honest_with_dp_internal::<SS_BITS>();
    }

    fn semi_honest_with_dp_internal<const SS_BITS: usize>() {
        println!("Running semi_honest_with_dp");
        run(move || async {
            const B: usize = 32; // number of histogram bins
            let expected: Vec<u32> = vec![0, 2, 5, 0, 0, 0, 0, 0];
            let epsilon = 10.0;
            let dp_params = DpMechanism::Binomial { epsilon };
            let per_user_credit_cap = 2_f64.powi(i32::try_from(SS_BITS).unwrap());
            let padding_params = PaddingParameters::relaxed();
            let world = TestWorld::default();

            let records: Vec<TestRawDataRecord> = vec![
                test_input(0, 12345, false, 1, 0),
                test_input(5, 12345, false, 2, 0),
                test_input(10, 12345, true, 0, 5),
                test_input(0, 68362, false, 1, 0),
                test_input(20, 68362, true, 0, 2),
            ];
            let mut result: Vec<_> = world
                .semi_honest(records.into_iter(), |ctx, input_rows| async move {
                    oprf_ipa::<BA5, BA3, BA16, BA20, SS_BITS, B>(
                        ctx,
                        input_rows,
                        None,
                        dp_params,
                        padding_params,
                    )
                    .await
                    .unwrap()
                })
                .await
                .reconstruct();
            result.truncate(expected.len());

            let noise_params = NoiseParams {
                epsilon,
                ell_1_sensitivity: per_user_credit_cap,
                ell_2_sensitivity: per_user_credit_cap,
                ell_infty_sensitivity: per_user_credit_cap,
                dimensions: f64::from(u32::try_from(B).unwrap()),
                ..Default::default()
            };
            let (mean, std) = crate::protocol::dp::noise_mean_std(&noise_params);
            println!("In semi_honest_with_dp:  mean = {mean}, standard_deviation = {std}");
            let result_u32: Vec<u32> = result
                .iter()
                .map(|&v| u32::try_from(v.as_u128()).unwrap())
                .collect::<Vec<_>>();

            println!(
                "in test: semi_honest_with_dp. len result = {} and expected len =  {}",
                result_u32.len(),
                expected.len()
            );
            assert!(result_u32.len() == expected.len());
            for (index, actual_u128) in result_u32.iter().enumerate() {
                println!("actual = {actual_u128}, expected = {}", expected[index]);
                assert!(
                    f64::from(*actual_u128) - mean
                        > f64::from(expected[index]) - 5.0 * std
                        && f64::from(*actual_u128) - mean
                            < f64::from(expected[index]) + 5.0 * std
                , "DP result was more than 5 standard deviations of the noise from the expected result"
                );
            }
        });
    }

    #[test]
    fn semi_honest_empty() {
        const EXPECTED: &[u128] = &[0, 0, 0, 0, 0, 0, 0, 0];

        run(|| async {
            let world = TestWorld::default();

            let records: Vec<TestRawDataRecord> = vec![];
            let dp_params = DpMechanism::NoDp;
            let padding_params = PaddingParameters::no_padding();

            let mut result: Vec<_> = world
                .semi_honest(records.into_iter(), |ctx, input_rows| async move {
                    oprf_ipa::<BA5, BA3, BA8, BA20, 5, 32>(
                        ctx,
                        input_rows,
                        None,
                        dp_params,
                        padding_params,
                    )
                    .await
                    .unwrap()
                })
                .await
                .reconstruct();
            result.truncate(EXPECTED.len());
            assert_eq!(
                result.iter().map(|&v| v.as_u128()).collect::<Vec<_>>(),
                EXPECTED,
            );
        });
    }

    #[test]
    fn semi_honest_degenerate() {
        const EXPECTED: &[u128] = &[0, 0, 0, 0, 0, 0, 0, 0];

        run(|| async {
            let world = TestWorld::default();

            let records: Vec<TestRawDataRecord> = vec![
                test_input(0, 12345, false, 1, 0),
                test_input(0, 68362, false, 1, 0),
            ];
            let dp_params = DpMechanism::NoDp;
            let padding_params = PaddingParameters::no_padding();

            let mut result: Vec<_> = world
                .semi_honest(records.into_iter(), |ctx, input_rows| async move {
                    oprf_ipa::<BA5, BA3, BA8, BA20, 5, 32>(
                        ctx,
                        input_rows,
                        None,
                        dp_params,
                        padding_params,
                    )
                    .await
                    .unwrap()
                })
                .await
                .reconstruct();
            result.truncate(EXPECTED.len());
            assert_eq!(
                result.iter().map(|&v| v.as_u128()).collect::<Vec<_>>(),
                EXPECTED,
            );
        });
    }

    // Test that IPA tolerates duplicate timestamps among a user's records. The end-to-end test
    // harness does not generate data like this because the attribution result is non-deterministic.
    // To make the output deterministic for this case, all of the duplicate timestamp records are
    // identical.
    //
    // Don't run this with shuttle because it is slow and is unlikely to provide different coverage
    // than the previous test.
    #[cfg(not(feature = "shuttle"))]
    #[test]
    fn duplicate_timestamps() {
        use rand::{seq::SliceRandom, thread_rng};

        use crate::ff::boolean_array::{BA16, BA8};

        const EXPECTED: &[u128] = &[0, 2, 10, 0, 0, 0, 0, 0];

        run(|| async {
            let world = TestWorld::default();

            let mut records: Vec<TestRawDataRecord> = vec![
                test_input(0, 12345, false, 1, 0),
                test_input(5, 12345, false, 2, 0),
                test_input(5, 12345, false, 2, 0),
                test_input(10, 12345, true, 0, 5),
                test_input(10, 12345, true, 0, 5),
                test_input(0, 68362, false, 1, 0),
                test_input(20, 68362, true, 0, 2),
            ];

            records.shuffle(&mut thread_rng());
            let dp_params = DpMechanism::NoDp;
            let padding_params = PaddingParameters::no_padding();
            let mut result: Vec<_> = world
                .semi_honest(records.into_iter(), |ctx, input_rows| async move {
                    oprf_ipa::<BA8, BA3, BA16, BA20, 5, 256>(
                        ctx,
                        input_rows,
                        None,
                        dp_params,
                        padding_params,
                    )
                    .await
                    .unwrap()
                })
                .await
                .reconstruct();
            result.truncate(EXPECTED.len());
            assert_eq!(
                result.iter().map(|&v| v.as_u128()).collect::<Vec<_>>(),
                EXPECTED,
            );
        });
    }
}<|MERGE_RESOLUTION|>--- conflicted
+++ resolved
@@ -93,13 +93,11 @@
 
 use crate::{
     helpers::query::DpMechanism,
-<<<<<<< HEAD
-    protocol::{context::Validator, dp::dp_for_histogram, ipa_prf::prf_eval::PrfSharing},
-=======
     protocol::{
-        context::Validator, dp::dp_for_histogram, ipa_prf::oprf_padding::PaddingParameters,
+        context::Validator,
+        dp::dp_for_histogram,
+        ipa_prf::{oprf_padding::PaddingParameters, prf_eval::PrfSharing},
     },
->>>>>>> 7b102dfc
 };
 
 #[derive(Clone, Debug, Default)]
