--- conflicted
+++ resolved
@@ -19,14 +19,10 @@
     },
     protocol::{
         basics::{BooleanArrayMul, BooleanProtocols, SecureMul},
-<<<<<<< HEAD
-        context::{Context, SemiHonestContext, UpgradableContext, UpgradedSemiHonestContext},
-=======
         context::{
             dzkp_validator::DZKPValidator, Context, SemiHonestContext, UpgradableContext,
-            UpgradedContext, UpgradedSemiHonestContext,
+            UpgradedSemiHonestContext,
         },
->>>>>>> 23202a26
         ipa_prf::{
             boolean_ops::convert_to_fp25519,
             prf_eval::{eval_dy_prf, gen_prf_key},
@@ -298,11 +294,7 @@
 ) -> Result<Vec<PrfShardedIpaInputRow<BK, TV, TS>>, Error>
 where
     C: UpgradableContext,
-<<<<<<< HEAD
     <C as UpgradableContext>::DZKPValidator: Send + Sync,
-=======
-    C::UpgradedContext<Boolean>: UpgradedContext<Field = Boolean, Share = Replicated<Boolean>>,
->>>>>>> 23202a26
     BK: BooleanArray,
     TV: BooleanArray,
     TS: BooleanArray,
