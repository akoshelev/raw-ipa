use std::{convert::Infallible, iter::zip, num::NonZeroU32, ops::Add};
use std::iter::repeat;
use futures::{stream, StreamExt, TryStreamExt};
use generic_array::{ArrayLength, GenericArray};
use typenum::{Const, Unsigned, U18};

use self::{quicksort::quicksort_ranges_by_key_insecure, shuffle::shuffle_inputs};
use crate::{
    error::{Error, LengthError, UnwrapInfallible},
    ff::{
        boolean::Boolean,
        boolean_array::{BooleanArray, BA5, BA64, BA8},
        ec_prime_field::Fp25519,
        Serializable, U128Conversions,
    },
    helpers::{
        stream::{div_round_up, process_slice_by_chunks, Chunk, ChunkData, TryFlattenItersExt},
        TotalRecords,
    },
    protocol::{
        basics::{BooleanArrayMul, BooleanProtocols, SecureMul},
        context::{
            dzkp_validator::DZKPValidator, Context, SemiHonestContext, UpgradableContext,
            UpgradedContext, UpgradedSemiHonestContext,
        },
        ipa_prf::{
            boolean_ops::convert_to_fp25519,
            prf_eval::{eval_dy_prf, gen_prf_key},
            prf_sharding::{
                attribute_cap_aggregate, histograms_ranges_sortkeys, PrfShardedIpaInputRow,
            },
        },
        prss::FromPrss,
        RecordId,
    },
    secret_sharing::{
        replicated::semi_honest::AdditiveShare as Replicated, BitDecomposed, FieldSimd,
        SharedValue, TransposeFrom,
    },
    seq_join::seq_join,
    sharding::NotSharded,
};

pub(crate) mod aggregation;
pub mod boolean_ops;
pub mod oprf_padding;
pub mod prf_eval;
pub mod prf_sharding;

mod malicious_security;
mod quicksort;
pub(crate) mod shuffle;
pub(crate) mod step;
pub mod validation_protocol;

/// Match key type
pub type MatchKey = BA64;
/// Match key size
pub const MK_BITS: usize = BA64::BITS as usize;

// In theory, we could support (runtime-configured breakdown count) ≤ (compile-time breakdown count)
// ≤ 2^|bk|, with all three values distinct, but at present, there is no runtime configuration and
// the latter two must be equal. The implementation of `move_single_value_to_bucket` does support a
// runtime-specified count via the `breakdown_count` parameter, and implements a runtime check of
// its value.
//
// It would usually be more appropriate to make `MAX_BREAKDOWNS` an associated constant rather than
// a const parameter. However, we want to use it to enforce a correct pairing of the `BK` type
// parameter and the `B` const parameter, and specifying a constraint like
// `BreakdownKey<MAX_BREAKDOWNS = B>` on an associated constant is not currently supported. (Nor is
// supplying an associated constant `<BK as BreakdownKey>::MAX_BREAKDOWNS` as the value of a const
// parameter.) Structured the way we have it, it probably doesn't make sense to use the
// `BreakdownKey` trait in places where the `B` const parameter is not already available.
pub trait BreakdownKey<const MAX_BREAKDOWNS: usize>: BooleanArray + U128Conversions {}
impl BreakdownKey<32> for BA5 {}
impl BreakdownKey<256> for BA8 {}

/// Vectorization dimension for share conversion
pub const CONV_CHUNK: usize = 256;

/// Vectorization dimension for PRF
pub const PRF_CHUNK: usize = 16;

/// Vectorization dimension for aggregation.
pub const AGG_CHUNK: usize = 256;

/// Vectorization dimension for sort.
pub const SORT_CHUNK: usize = 256;

use step::IpaPrfStep as Step;
use crate::ff::curve_points::RP25519;
use crate::protocol::BasicProtocols;
use crate::protocol::context::{UpgradeToMalicious, Validator};
use crate::protocol::context::upgrade::UpgradeVectorizedFriendly;
use crate::protocol::ipa_prf::prf_eval::PrfSharing;
use crate::seq_join::{SeqJoin};

#[derive(Clone, Debug, Default)]
#[cfg_attr(test, derive(PartialEq, Eq))]
pub struct OPRFIPAInputRow<BK: SharedValue, TV: SharedValue, TS: SharedValue> {
    pub match_key: Replicated<MatchKey>,
    pub is_trigger: Replicated<Boolean>,
    pub breakdown_key: Replicated<BK>,
    pub trigger_value: Replicated<TV>,
    pub timestamp: Replicated<TS>,
}

impl<BK: SharedValue, TV: SharedValue, TS: SharedValue> Serializable for OPRFIPAInputRow<BK, TV, TS>
where
    Replicated<BK>: Serializable,
    Replicated<TV>: Serializable,
    Replicated<TS>: Serializable,
    <Replicated<BK> as Serializable>::Size: Add<U18>,
    <Replicated<TS> as Serializable>::Size:
        Add<<<Replicated<BK> as Serializable>::Size as Add<U18>>::Output>,
    <Replicated<TV> as Serializable>::Size: Add<
        <<Replicated<TS> as Serializable>::Size as Add<
            <<Replicated<BK> as Serializable>::Size as Add<U18>>::Output,
        >>::Output,
    >,
    <<Replicated<TV> as Serializable>::Size as Add<
        <<Replicated<TS> as Serializable>::Size as Add<
            <<Replicated<BK> as Serializable>::Size as Add<U18>>::Output,
        >>::Output,
    >>::Output: ArrayLength,
{
    type Size = <<Replicated<TV> as Serializable>::Size as Add<
        <<Replicated<TS> as Serializable>::Size as Add<
            <<Replicated<BK> as Serializable>::Size as Add<U18>>::Output,
        >>::Output,
    >>::Output;
    type DeserializationError = Error;

    fn serialize(&self, buf: &mut GenericArray<u8, Self::Size>) {
        let mk_sz = <Replicated<MatchKey> as Serializable>::Size::USIZE;
        let ts_sz = <Replicated<TS> as Serializable>::Size::USIZE;
        let bk_sz = <Replicated<BK> as Serializable>::Size::USIZE;
        let tv_sz = <Replicated<TV> as Serializable>::Size::USIZE;
        let it_sz = <Replicated<Boolean> as Serializable>::Size::USIZE;

        self.match_key
            .serialize(GenericArray::from_mut_slice(&mut buf[..mk_sz]));

        self.timestamp
            .serialize(GenericArray::from_mut_slice(&mut buf[mk_sz..mk_sz + ts_sz]));

        self.breakdown_key.serialize(GenericArray::from_mut_slice(
            &mut buf[mk_sz + ts_sz..mk_sz + ts_sz + bk_sz],
        ));

        self.trigger_value.serialize(GenericArray::from_mut_slice(
            &mut buf[mk_sz + ts_sz + bk_sz..mk_sz + ts_sz + bk_sz + tv_sz],
        ));

        self.is_trigger.serialize(GenericArray::from_mut_slice(
            &mut buf[mk_sz + ts_sz + bk_sz + tv_sz..mk_sz + ts_sz + bk_sz + tv_sz + it_sz],
        ));
    }

    fn deserialize(buf: &GenericArray<u8, Self::Size>) -> Result<Self, Self::DeserializationError> {
        let mk_sz = <Replicated<MatchKey> as Serializable>::Size::USIZE;
        let ts_sz = <Replicated<TS> as Serializable>::Size::USIZE;
        let bk_sz = <Replicated<BK> as Serializable>::Size::USIZE;
        let tv_sz = <Replicated<TV> as Serializable>::Size::USIZE;
        let it_sz = <Replicated<Boolean> as Serializable>::Size::USIZE;

        let match_key =
            Replicated::<MatchKey>::deserialize(GenericArray::from_slice(&buf[..mk_sz]))
                .unwrap_infallible();
        let timestamp =
            Replicated::<TS>::deserialize(GenericArray::from_slice(&buf[mk_sz..mk_sz + ts_sz]))
                .map_err(|e| Error::ParseError(e.into()))?;
        let breakdown_key = Replicated::<BK>::deserialize(GenericArray::from_slice(
            &buf[mk_sz + ts_sz..mk_sz + ts_sz + bk_sz],
        ))
        .map_err(|e| Error::ParseError(e.into()))?;
        let trigger_value = Replicated::<TV>::deserialize(GenericArray::from_slice(
            &buf[mk_sz + ts_sz + bk_sz..mk_sz + ts_sz + bk_sz + tv_sz],
        ))
        .map_err(|e| Error::ParseError(e.into()))?;
        let is_trigger = Replicated::<Boolean>::deserialize(GenericArray::from_slice(
            &buf[mk_sz + ts_sz + bk_sz + tv_sz..mk_sz + ts_sz + bk_sz + tv_sz + it_sz],
        ))
        .map_err(|e| Error::ParseError(e.into()))?;

        Ok(Self {
            match_key,
            is_trigger,
            breakdown_key,
            trigger_value,
            timestamp,
        })
    }
}

/// IPA OPRF Protocol
///
/// The output of this function is a vector of secret-shared totals, one per breakdown key
/// This protocol performs the following steps
/// 1. Converts secret-sharings of boolean arrays to secret-sharings of elliptic curve points
/// 2. Generates a random number of "dummy records" (needed to mask the information that will
///    be revealed in a later step, and thereby provide a differential privacy guarantee on that
///    information leakage) (TBD)
/// 3. Shuffles the input
/// 4. Computes an OPRF of these elliptic curve points and reveals this "pseudonym"
/// 5. Groups together rows with the same OPRF, and then obliviously sorts each group by the
///    secret-shared timestamp
/// 6. Attributes trigger events to source events
/// 7. Caps each user's total contribution to the final result
/// 8. Aggregates the contributions of all users
/// 9. Adds random noise to the total for each breakdown key (to provide a differential
///    privacy guarantee) (TBD)
/// # Errors
/// Propagates errors from config issues or while running the protocol
/// # Panics
/// Propagates errors from config issues or while running the protocol
pub async fn oprf_ipa<'ctx, BK, TV, HV, TS, const SS_BITS: usize, const B: usize>(
    ctx: SemiHonestContext<'ctx>,
    input_rows: Vec<OPRFIPAInputRow<BK, TV, TS>>,
    attribution_window_seconds: Option<NonZeroU32>,
) -> Result<Vec<Replicated<HV>>, Error>
where
    BK: BreakdownKey<B>,
    TV: BooleanArray + U128Conversions,
    HV: BooleanArray + U128Conversions,
    TS: BooleanArray + U128Conversions,
    Boolean: FieldSimd<B>,
    Replicated<Boolean, B>:
        BooleanProtocols<UpgradedSemiHonestContext<'ctx, NotSharded, Boolean>, B>,
    for<'a> Replicated<BK>: BooleanArrayMul<UpgradedSemiHonestContext<'a, NotSharded, Boolean>>,
    for<'a> Replicated<TS>: BooleanArrayMul<UpgradedSemiHonestContext<'a, NotSharded, Boolean>>,
    for<'a> Replicated<TV>: BooleanArrayMul<UpgradedSemiHonestContext<'a, NotSharded, Boolean>>,
    BitDecomposed<Replicated<Boolean, AGG_CHUNK>>:
        for<'a> TransposeFrom<&'a Vec<Replicated<BK>>, Error = LengthError>,
    BitDecomposed<Replicated<Boolean, AGG_CHUNK>>:
        for<'a> TransposeFrom<&'a Vec<Replicated<TV>>, Error = LengthError>,
    Vec<BitDecomposed<Replicated<Boolean, B>>>: for<'a> TransposeFrom<
        &'a [BitDecomposed<Replicated<Boolean, AGG_CHUNK>>],
        Error = Infallible,
    >,
    Vec<Replicated<HV>>:
        for<'a> TransposeFrom<&'a BitDecomposed<Replicated<Boolean, B>>, Error = LengthError>,
{
    if input_rows.is_empty() {
        return Ok(vec![Replicated::ZERO; B]);
    }
    let shuffled = shuffle_inputs(ctx.narrow(&Step::Shuffle), input_rows).await?;
    let mut prfd_inputs = compute_prf_for_inputs(ctx.clone(), &shuffled).await?;

    prfd_inputs.sort_by(|a, b| a.prf_of_match_key.cmp(&b.prf_of_match_key));

    let (histogram, ranges) = histograms_ranges_sortkeys(&mut prfd_inputs);
    if histogram.len() == 1 {
        // No user has more than one record.
        return Ok(vec![Replicated::ZERO; B]);
    }
    quicksort_ranges_by_key_insecure(
        ctx.narrow(&Step::SortByTimestamp),
        &mut prfd_inputs,
        false,
        |x| &x.sort_key,
        ranges,
    )
    .await?;

    attribute_cap_aggregate::<_, _, _, _, SS_BITS, B>(
        ctx.narrow(&Step::Attribution),
        prfd_inputs,
        attribution_window_seconds,
        &histogram,
    )
    .await
}

// We expect 2*256 = 512 gates in total for two additions per conversion. The vectorization factor
// is CONV_CHUNK. Let `len` equal the number of converted shares. The total amount of
// multiplications is CONV_CHUNK*512*len. We want CONV_CHUNK*512*len ≈ 50M, or len ≈ 381, for a
// reasonably-sized proof.
const CONV_PROOF_CHUNK: usize = 400;

#[tracing::instrument(name = "compute_prf_for_inputs", skip_all)]
async fn compute_prf_for_inputs<C, BK, TV, TS>(
    ctx: C,
    input_rows: &[OPRFIPAInputRow<BK, TV, TS>],
) -> Result<Vec<PrfShardedIpaInputRow<BK, TV, TS>>, Error>
where
    C: UpgradableContext,
    C::UpgradedContext<Boolean>: UpgradedContext<Field = Boolean, Share = Replicated<Boolean>>,
    C::UpgradedContext<Fp25519>: UpgradedContext<Field = Fp25519>,
    C::UpgradedContext<Fp25519>: UpgradeVectorizedFriendly<Replicated<Fp25519, {Fp25519::VECTORIZE}>>,
    <C::UpgradedContext<Fp25519> as UpgradeVectorizedFriendly<Replicated<Fp25519, {Fp25519::VECTORIZE}>>>::UpgradeOutput: PrfSharing<C::UpgradedContext<Fp25519>, {Fp25519::VECTORIZE}>,
    BK: BooleanArray,
    TV: BooleanArray,
    TS: BooleanArray,
<<<<<<< HEAD
    Replicated<Boolean, CONV_CHUNK>:
        BooleanProtocols<<C as UpgradableContext>::DZKPUpgradedContext, CONV_CHUNK>,
    Replicated<Fp25519, PRF_CHUNK>: BasicProtocols<C::UpgradedContext<Fp25519>, PRF_CHUNK, ProtocolField = Fp25519> // todo: default vectorize
=======
    Replicated<Boolean, CONV_CHUNK>: BooleanProtocols<
        <<C as UpgradableContext>::DZKPValidator as DZKPValidator>::Context,
        CONV_CHUNK,
    >,
    Replicated<Fp25519, PRF_CHUNK>: SecureMul<C> + FromPrss,
>>>>>>> 0def313c
{
    let conv_records =
        TotalRecords::specified(div_round_up(input_rows.len(), Const::<CONV_CHUNK>))?;
    let eval_records = TotalRecords::specified(div_round_up(input_rows.len(), Const::<PRF_CHUNK>))?;
    let convert_ctx = ctx
        .narrow(&Step::ConvertFp25519)
        .set_total_records(conv_records);
    let active_work = ctx.active_work();

    let validator = ctx.validator::<Fp25519>();
    let eval_ctx = validator.context()
        .narrow(&Step::EvalPrf)
        .set_total_records(eval_records);

    let validator = convert_ctx.dzkp_validator(CONV_PROOF_CHUNK * CONV_CHUNK);

    let curve_pts = seq_join(
        active_work,
        process_slice_by_chunks(input_rows, move |idx, records: ChunkData<_, CONV_CHUNK>| {
            let record_id = RecordId::from(idx);
            let input_match_keys: &dyn Fn(usize) -> Replicated<MatchKey> =
                &|i| records[i].match_key.clone();
            let match_keys =
                BitDecomposed::<Replicated<Boolean, 256>>::transposed_from(input_match_keys)
                    .unwrap_infallible();
            convert_to_fp25519::<_, CONV_CHUNK, PRF_CHUNK>(validator.clone(), record_id, match_keys)
        }),
    )
    .map_ok(Chunk::unpack::<PRF_CHUNK>)
    .try_flatten_iters()
    .try_collect::<Vec<_>>()
    .await?;

    let prf_key = &gen_prf_key(&eval_ctx).await?;
    let prf_of_match_keys = seq_join(
        eval_ctx.active_work(),
        stream::iter(curve_pts).enumerate().map(|(i, curve_pts)| {
            let record_id = RecordId::from(i);
            let eval_ctx = eval_ctx.clone();
            curve_pts.then(move |pts| async move {
                let pts = eval_ctx.clone().upgrade_one(record_id, pts).await?;
                eval_dy_prf(eval_ctx, record_id, prf_key, pts).await
            })
        }),
    )
    .try_collect::<Vec<_>>()
    .await?;

    Ok(zip(input_rows, prf_of_match_keys.into_iter().flatten())
        .map(|(input, prf_of_match_key)| {
            let OPRFIPAInputRow {
                match_key: _,
                is_trigger,
                breakdown_key,
                trigger_value,
                timestamp,
            } = &input;

            PrfShardedIpaInputRow {
                prf_of_match_key,
                is_trigger_bit: is_trigger.clone(),
                breakdown_key: breakdown_key.clone(),
                trigger_value: trigger_value.clone(),
                timestamp: timestamp.clone(),
                sort_key: Replicated::ZERO,
            }
        })
        .collect())
}

#[cfg(all(test, any(unit_test, feature = "shuttle")))]
pub mod tests {
    use crate::{
        ff::{
            boolean_array::{BA20, BA3, BA5, BA8},
            U128Conversions,
        },
        protocol::ipa_prf::oprf_ipa,
        test_executor::run,
        test_fixture::{ipa::TestRawDataRecord, Reconstruct, Runner, TestWorld},
    };

    fn test_input(
        timestamp: u64,
        user_id: u64,
        is_trigger_report: bool,
        breakdown_key: u32,
        trigger_value: u32,
    ) -> TestRawDataRecord {
        TestRawDataRecord {
            timestamp,
            user_id,
            is_trigger_report,
            breakdown_key,
            trigger_value,
        }
    }

    #[test]
    fn semi_honest() {
        const EXPECTED: &[u128] = &[0, 2, 5, 0, 0, 0, 0, 0];

        run(|| async {
            let world = TestWorld::default();

            let records: Vec<TestRawDataRecord> = vec![
                test_input(0, 12345, false, 1, 0),
                test_input(5, 12345, false, 2, 0),
                test_input(10, 12345, true, 0, 5),
                test_input(0, 68362, false, 1, 0),
                test_input(20, 68362, true, 0, 2),
            ];

            let mut result: Vec<_> = world
                .semi_honest(records.into_iter(), |ctx, input_rows| async move {
                    oprf_ipa::<BA5, BA3, BA8, BA20, 5, 32>(ctx, input_rows, None)
                        .await
                        .unwrap()
                })
                .await
                .reconstruct();
            result.truncate(EXPECTED.len());
            assert_eq!(
                result.iter().map(|&v| v.as_u128()).collect::<Vec<_>>(),
                EXPECTED,
            );
        });
    }

    #[test]
    fn semi_honest_empty() {
        const EXPECTED: &[u128] = &[0, 0, 0, 0, 0, 0, 0, 0];

        run(|| async {
            let world = TestWorld::default();

            let records: Vec<TestRawDataRecord> = vec![];

            let mut result: Vec<_> = world
                .semi_honest(records.into_iter(), |ctx, input_rows| async move {
                    oprf_ipa::<BA5, BA3, BA8, BA20, 5, 32>(ctx, input_rows, None)
                        .await
                        .unwrap()
                })
                .await
                .reconstruct();
            result.truncate(EXPECTED.len());
            assert_eq!(
                result.iter().map(|&v| v.as_u128()).collect::<Vec<_>>(),
                EXPECTED,
            );
        });
    }

    #[test]
    fn semi_honest_degenerate() {
        const EXPECTED: &[u128] = &[0, 0, 0, 0, 0, 0, 0, 0];

        run(|| async {
            let world = TestWorld::default();

            let records: Vec<TestRawDataRecord> = vec![
                test_input(0, 12345, false, 1, 0),
                test_input(0, 68362, false, 1, 0),
            ];

            let mut result: Vec<_> = world
                .semi_honest(records.into_iter(), |ctx, input_rows| async move {
                    oprf_ipa::<BA5, BA3, BA8, BA20, 5, 32>(ctx, input_rows, None)
                        .await
                        .unwrap()
                })
                .await
                .reconstruct();
            result.truncate(EXPECTED.len());
            assert_eq!(
                result.iter().map(|&v| v.as_u128()).collect::<Vec<_>>(),
                EXPECTED,
            );
        });
    }

    // Test that IPA tolerates duplicate timestamps among a user's records. The end-to-end test
    // harness does not generate data like this because the attribution result is non-deterministic.
    // To make the output deterministic for this case, all of the duplicate timestamp records are
    // identical.
    //
    // Don't run this with shuttle because it is slow and is unlikely to provide different coverage
    // than the previous test.
    #[cfg(not(feature = "shuttle"))]
    #[test]
    fn duplicate_timestamps() {
        use rand::{seq::SliceRandom, thread_rng};

        use crate::ff::boolean_array::BA16;

        const EXPECTED: &[u128] = &[0, 2, 10, 0, 0, 0, 0, 0];

        run(|| async {
            let world = TestWorld::default();

            let mut records: Vec<TestRawDataRecord> = vec![
                test_input(0, 12345, false, 1, 0),
                test_input(5, 12345, false, 2, 0),
                test_input(5, 12345, false, 2, 0),
                test_input(10, 12345, true, 0, 5),
                test_input(10, 12345, true, 0, 5),
                test_input(0, 68362, false, 1, 0),
                test_input(20, 68362, true, 0, 2),
            ];

            records.shuffle(&mut thread_rng());

            let mut result: Vec<_> = world
                .semi_honest(records.into_iter(), |ctx, input_rows| async move {
                    oprf_ipa::<BA8, BA3, BA16, BA20, 5, 256>(ctx, input_rows, None)
                        .await
                        .unwrap()
                })
                .await
                .reconstruct();
            result.truncate(EXPECTED.len());
            assert_eq!(
                result.iter().map(|&v| v.as_u128()).collect::<Vec<_>>(),
                EXPECTED,
            );
        });
    }
}<|MERGE_RESOLUTION|>--- conflicted
+++ resolved
@@ -292,17 +292,11 @@
     BK: BooleanArray,
     TV: BooleanArray,
     TS: BooleanArray,
-<<<<<<< HEAD
-    Replicated<Boolean, CONV_CHUNK>:
-        BooleanProtocols<<C as UpgradableContext>::DZKPUpgradedContext, CONV_CHUNK>,
-    Replicated<Fp25519, PRF_CHUNK>: BasicProtocols<C::UpgradedContext<Fp25519>, PRF_CHUNK, ProtocolField = Fp25519> // todo: default vectorize
-=======
     Replicated<Boolean, CONV_CHUNK>: BooleanProtocols<
         <<C as UpgradableContext>::DZKPValidator as DZKPValidator>::Context,
         CONV_CHUNK,
     >,
-    Replicated<Fp25519, PRF_CHUNK>: SecureMul<C> + FromPrss,
->>>>>>> 0def313c
+    Replicated<Fp25519, PRF_CHUNK>: BasicProtocols<C::UpgradedContext<Fp25519>, PRF_CHUNK, ProtocolField = Fp25519> // todo: default vectorize
 {
     let conv_records =
         TotalRecords::specified(div_round_up(input_rows.len(), Const::<CONV_CHUNK>))?;
