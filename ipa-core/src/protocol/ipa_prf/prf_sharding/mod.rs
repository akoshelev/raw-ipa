use std::{
    convert::Infallible,
    iter::zip,
    num::NonZeroU32,
    ops::{Not, Range},
};

use futures::{
    future::{try_join, try_join3},
    stream::{self, unfold},
    Stream, StreamExt,
};

use crate::{
    error::{Error, LengthError},
    ff::{
        boolean::Boolean,
        boolean_array::{BA32, BA7},
        ArrayAccess, CustomArray, Expand, Field, U128Conversions,
    },
    helpers::stream::TryFlattenItersExt,
    protocol::{
        basics::{select, BooleanArrayMul, BooleanProtocols, SecureMul, ShareKnownValue},
        boolean::or::or,
<<<<<<< HEAD
        context::{Context, UpgradableContext, UpgradedContext, Validator},
        ipa_prf::{
            boolean_ops::{
                addition_sequential::integer_add,
                comparison_and_subtraction_sequential::{compare_gt, integer_sub},
                expand_shared_array_in_place,
            },
            prf_sharding::step::{
                AttributionPerRowStep as PerRowStep, AttributionStep as Step,
                AttributionWindowStep as WindowStep, AttributionZeroTriggerStep as ZeroStep,
                UserNthRowStep,
            },
=======
        context::{
            Context, SemiHonestContext, UpgradableContext, UpgradedSemiHonestContext, Validator,
        },
        ipa_prf::{
            aggregation::aggregate_contributions,
            boolean_ops::{
                addition_sequential::integer_add,
                comparison_and_subtraction_sequential::{compare_gt, integer_sub},
            },
            AGG_CHUNK,
>>>>>>> a7971627
        },
        RecordId,
    },
    secret_sharing::{
        replicated::{semi_honest::AdditiveShare as Replicated, ReplicatedSecretSharing},
        BitDecomposed, FieldSimd, SharedValue, TransposeFrom,
    },
    seq_join::{seq_join, SeqJoin},
    sharding::NotSharded,
};

<<<<<<< HEAD
pub mod bucket;
=======
#[cfg(feature = "descriptive-gate")]
>>>>>>> a7971627
pub mod feature_label_dot_product;
pub(crate) mod step;

#[derive(Debug)]
pub struct PrfShardedIpaInputRow<BK: SharedValue, TV: SharedValue, TS: SharedValue> {
    pub prf_of_match_key: u64,
    pub is_trigger_bit: Replicated<Boolean>,
    pub breakdown_key: Replicated<BK>,
    pub trigger_value: Replicated<TV>,
    pub timestamp: Replicated<TS>,
    pub sort_key: Replicated<BA32>,
}

impl<BK: SharedValue, TS, TV: SharedValue> PrfShardedIpaInputRow<BK, TV, TS>
where
    TS: SharedValue + ArrayAccess<Output = Boolean> + Expand<Input = Boolean>,
{
    /// This function defines the sort key.
    /// The order of sorting is `timestamp`, `is_trigger_bit`, `counter`.
    /// We sort by `is_trigger_bit` to ensure source events come before trigger in case there
    /// is a tie in timestamp
    /// Counter is added to ensure each sorting key is unique to avoid privacy leakage
    /// NOTE: the sort key will be interpreted in Little endian format, so the order in
    /// which things are appended is important.
    /// We still need to add epoch which will be added later
    pub fn compute_sort_key(&mut self, counter: u64) {
        expand_shared_array_in_place(
            &mut self.sort_key,
            &Replicated::new(BA7::truncate_from(counter), BA7::truncate_from(counter)),
            0,
        );
        let mut offset = BA7::BITS as usize;

        self.sort_key.set(offset, self.is_trigger_bit.clone());

        offset += 1;
        expand_shared_array_in_place(&mut self.sort_key, &self.timestamp, offset);
        // TODO(richaj): add epoch to sort key computation
    }
}

impl<BK: SharedValue, TS: SharedValue, TV: SharedValue> GroupingKey
    for PrfShardedIpaInputRow<BK, TV, TS>
{
    fn get_grouping_key(&self) -> u64 {
        self.prf_of_match_key
    }
}

struct InputsRequiredFromPrevRow<BK: SharedValue, TV: SharedValue, TS: SharedValue, SS: SharedValue>
{
    ever_encountered_a_source_event: Replicated<Boolean>,
    attributed_breakdown_key_bits: Replicated<BK>,
    saturating_sum: Replicated<SS>,
    is_saturated: Replicated<Boolean>,
    difference_to_cap: Replicated<TV>,
    source_event_timestamp: Replicated<TS>,
}

impl<BK, TV, TS, SS> InputsRequiredFromPrevRow<BK, TV, TS, SS>
where
    BK: SharedValue + U128Conversions + CustomArray<Element = Boolean>,
    TV: SharedValue + U128Conversions + CustomArray<Element = Boolean>,
    TS: SharedValue + U128Conversions + CustomArray<Element = Boolean>,
    SS: SharedValue + U128Conversions + CustomArray<Element = Boolean>,
    Replicated<BK>: BooleanArrayMul,
    Replicated<TS>: BooleanArrayMul,
    Replicated<TV>: BooleanArrayMul,
{
    ///
    /// This function contains the main logic for the per-user attribution circuit.
    /// Multiple rows of data about a single user are processed in-order from oldest to newest.
    ///
    /// Summary:
    /// - Last touch attribution
    ///     - Every trigger event which is preceded by a source event is attributed
    ///     - Trigger events are attributed to the `breakdown_key` of the most recent preceding source event
    /// - Per user capping
    ///     - A cumulative sum of "Attributed Trigger Value" is maintained
    ///     - Bitwise addition is used, and a single bit indicates if the sum is "saturated"
    ///     - The only available values for "cap" are powers of 2 (i.e. 1, 2, 4, 8, 16, 32, ...)
    ///     - Prior to the cumulative sum reaching saturation, attributed trigger values are passed along
    ///     - The row which puts the cumulative sum over the cap is "capped" to the delta between the cumulative sum of the last row and the cap
    ///     - All subsequent rows contribute zero
    /// - Outputs
    ///     - If a user has `N` input rows, they will generate `N-1` output rows. (The first row cannot possibly contribute any value to the output)
    ///     - Each output row has two main values:
    ///         - `capped_attributed_trigger_value` - the value to contribute to the output (bitwise secret-shared),
    ///         - `attributed_breakdown_key` - the breakdown to which this contribution applies (bitwise secret-shared),
    ///     - Additional output:
    ///         - `did_trigger_get_attributed` - a secret-shared bit indicating if this row corresponds to a trigger event
    ///           which was attributed. Might be able to reveal this (after a shuffle and the addition of dummies) to minimize
    ///           the amount of processing work that must be done in the Aggregation stage.
    pub async fn compute_row_with_previous<'a>(
        &mut self,
        ctx: UpgradedSemiHonestContext<'a, NotSharded, Boolean>,
        record_id: RecordId,
        input_row: &PrfShardedIpaInputRow<BK, TV, TS>,
        attribution_window_seconds: Option<NonZeroU32>,
    ) -> Result<AttributionOutputs<Replicated<BK>, Replicated<TV>>, Error> {
        let is_source_event = input_row.is_trigger_bit.clone().not();

        let (
            ever_encountered_a_source_event,
            attributed_breakdown_key_bits,
            source_event_timestamp,
        ) = try_join3(
            or(
                ctx.narrow(&PerRowStep::EverEncounteredSourceEvent),
                record_id,
                &is_source_event,
                &self.ever_encountered_a_source_event,
            ),
            breakdown_key_of_most_recent_source_event(
                ctx.narrow(&PerRowStep::AttributedBreakdownKey),
                record_id,
                &input_row.is_trigger_bit,
                &self.attributed_breakdown_key_bits,
                &input_row.breakdown_key,
            ),
            timestamp_of_most_recent_source_event(
                ctx.narrow(&PerRowStep::SourceEventTimestamp),
                record_id,
                attribution_window_seconds,
                &input_row.is_trigger_bit,
                &self.source_event_timestamp,
                &input_row.timestamp,
            ),
        )
        .await?;

        let attributed_trigger_value = zero_out_trigger_value_unless_attributed(
            ctx.narrow(&PerRowStep::AttributedTriggerValue),
            record_id,
            &input_row.is_trigger_bit,
            &ever_encountered_a_source_event,
            &input_row.trigger_value,
            attribution_window_seconds,
            &input_row.timestamp,
            &source_event_timestamp,
        )
        .await?;

        let (updated_sum, overflow_bit) = integer_add(
            ctx.narrow(&PerRowStep::ComputeSaturatingSum),
            record_id,
            &self.saturating_sum,
            &attributed_trigger_value,
        )
        .await?;

        let (overflow_bit_and_prev_row_not_saturated, difference_to_cap) = try_join(
            overflow_bit.multiply(
                &self.is_saturated.clone().not(),
                ctx.narrow(&PerRowStep::IsSaturatedAndPrevRowNotSaturated),
                record_id,
            ),
            // It is okay that we are calling `integer_sub` with length(y) > length(x) here.
            // `difference_to_cap` only needs to be accurate in the case where the next row will
            // overflow. When that is the case, `updated_sum` must be within `2^TV::BITS` of the
            // cap, and a `TV::BITS` subtraction of the `TV::BITS` least significant bits of
            // `updated_sum` from zero will correctly compute the difference to the cap.
            integer_sub(
                ctx.narrow(&PerRowStep::ComputeDifferenceToCap),
                record_id,
                &Replicated::<TV>::ZERO,
                &updated_sum,
            ),
        )
        .await?;

        // Tricky way of expressing an `OR` condition, but with no additional multiplications:
        //   Logically: "Did this row just become saturated OR was the previous row already saturated"
        //   This works because these conditions cannot both be true
        let is_saturated = &self.is_saturated + &overflow_bit_and_prev_row_not_saturated;

        let capped_attributed_trigger_value = compute_capped_trigger_value(
            ctx,
            record_id,
            &is_saturated,
            &overflow_bit_and_prev_row_not_saturated,
            &self.difference_to_cap,
            &attributed_trigger_value,
        )
        .await?;

        self.ever_encountered_a_source_event = ever_encountered_a_source_event;
        self.attributed_breakdown_key_bits = attributed_breakdown_key_bits.clone();
        self.saturating_sum = updated_sum;
        self.is_saturated = is_saturated;
        self.difference_to_cap = difference_to_cap;
        self.source_event_timestamp = source_event_timestamp;

        let outputs_for_aggregation = AttributionOutputs {
            attributed_breakdown_key_bits,
            capped_attributed_trigger_value,
        };
        Ok(outputs_for_aggregation)
    }
}

#[derive(Clone, Debug)]
pub struct AttributionOutputs<BK, TV> {
    pub attributed_breakdown_key_bits: BK,
    pub capped_attributed_trigger_value: TV,
}

<<<<<<< HEAD
=======
#[derive(Step)]
pub enum UserNthRowStep {
    #[dynamic(64)]
    Row(usize),
}

impl From<usize> for UserNthRowStep {
    fn from(v: usize) -> Self {
        Self::Row(v)
    }
}

#[derive(Step)]
pub enum BinaryTreeDepthStep {
    #[dynamic(64)]
    Depth(usize),
}

impl From<usize> for BinaryTreeDepthStep {
    fn from(v: usize) -> Self {
        Self::Depth(v)
    }
}

#[derive(Step)]
pub(crate) enum Step {
    BinaryValidator,
    EverEncounteredSourceEvent,
    DidTriggerGetAttributed,
    AttributedBreakdownKey,
    AttributedTriggerValue,
    AttributedEventCheckFlag,
    CheckAttributionWindow,
    ComputeTimeDelta,
    CompareTimeDeltaToAttributionWindow,
    SourceEventTimestamp,
    ComputeSaturatingSum,
    IsSaturatedAndPrevRowNotSaturated,
    ComputeDifferenceToCap,
    ComputedCappedAttributedTriggerValueNotSaturatedCase,
    ComputedCappedAttributedTriggerValueJustSaturatedCase,
    Aggregate,
}

>>>>>>> a7971627
pub trait GroupingKey {
    fn get_grouping_key(&self) -> u64;
}

#[tracing::instrument(name = "histograms_ranges_sortkeys", skip_all)]
/// This function does following computations per user
/// 1. Compute histogram of users with row counts
/// 2. Compute range of rows for each user in the input vector
/// 3. Compute the sort key for the input rows which is used later for sorting
pub fn histograms_ranges_sortkeys<BK, TV, TS>(
    input: &mut [PrfShardedIpaInputRow<BK, TV, TS>],
) -> (Vec<usize>, Vec<Range<usize>>)
where
    BK: SharedValue,
    TV: SharedValue,
    TS: SharedValue + ArrayAccess<Output = Boolean> + Expand<Input = Boolean>,
{
    let mut histogram = vec![];
    let mut last_prf = 0;
    let mut cur_count = 0;
    let mut start = 0;
    let mut ranges = vec![];
    for (idx, row) in input.iter_mut().enumerate() {
        if idx != 0 && row.get_grouping_key() == last_prf {
            cur_count += 1;
        } else {
            if idx > 0 {
                ranges.push(start..idx);
            }
            start = idx;
            cur_count = 0;
            last_prf = row.get_grouping_key();
        }

        row.compute_sort_key(cur_count.try_into().unwrap());
        if histogram.len() <= cur_count {
            histogram.push(0);
        }
        histogram[cur_count] += 1;
    }
    ranges.push(start..input.len());
    (histogram, ranges)
}

fn set_up_contexts<C>(root_ctx: &C, histogram: &[usize]) -> Vec<C>
where
    C: Context,
{
    let mut context_per_row_depth = Vec::with_capacity(histogram.len());
    for (row_number, num_users_having_that_row_number) in histogram.iter().enumerate() {
        if row_number == 0 {
            // no multiplications needed for each user's row 0. No context needed
        } else {
            let ctx_for_row_number = root_ctx
                .narrow(&UserNthRowStep::from(row_number))
                .set_total_records(*num_users_having_that_row_number);
            context_per_row_depth.push(ctx_for_row_number);
        }
    }
    context_per_row_depth
}

///
/// Takes an input stream of `PrfShardedIpaInputRecordRow` which is assumed to have all records with a given PRF adjacent
/// and converts it into a stream of vectors of `PrfShardedIpaInputRecordRow` having the same PRF.
///
/// Filters out any users that only have a single row, since they will produce no attributed conversions.
///
fn chunk_rows_by_user<IS, BK, TV, TS>(
    input_stream: IS,
    first_row: PrfShardedIpaInputRow<BK, TV, TS>,
) -> impl Stream<Item = Vec<PrfShardedIpaInputRow<BK, TV, TS>>>
where
    BK: SharedValue,
    TV: SharedValue,
    TS: SharedValue,
    IS: Stream<Item = PrfShardedIpaInputRow<BK, TV, TS>> + Unpin,
{
    unfold(Some((input_stream, first_row)), |state| async move {
        let (mut s, last_row) = state?;
        let mut last_row_prf = last_row.prf_of_match_key;
        let mut current_chunk = vec![last_row];
        while let Some(row) = s.next().await {
            if row.prf_of_match_key == last_row_prf {
                current_chunk.push(row);
            } else if current_chunk.len() > 1 {
                return Some((current_chunk, Some((s, row))));
            } else {
                last_row_prf = row.prf_of_match_key;
                current_chunk = vec![row];
            }
        }
        Some((current_chunk, None))
    })
}

/// Sub-protocol of the PRF-sharded IPA Protocol
///
/// After the computation of the per-user PRF, addition of dummy records and shuffling,
/// the PRF column can be revealed. After that, all of the records corresponding to a single
/// device can be processed together.
///
/// This circuit expects to receive records from multiple users,
/// but with all of the records from a given user adjacent to one another, and in time order.
///
/// This circuit will compute attribution, and per-user capping.
///
/// The output of this circuit is the input to the next stage: Aggregation.
///
/// # Errors
/// Propagates errors from multiplications
/// # Panics
/// Propagates errors from multiplications
#[tracing::instrument(name = "attribute_cap_aggregate", skip_all)]
pub async fn attribute_cap_aggregate<'ctx, BK, TV, HV, TS, SS, const B: usize>(
    sh_ctx: SemiHonestContext<'ctx>,
    input_rows: Vec<PrfShardedIpaInputRow<BK, TV, TS>>,
    attribution_window_seconds: Option<NonZeroU32>,
    histogram: &[usize],
) -> Result<Vec<Replicated<HV>>, Error>
where
    BK: SharedValue + U128Conversions + CustomArray<Element = Boolean>,
    TV: SharedValue + U128Conversions + CustomArray<Element = Boolean>,
    HV: SharedValue + U128Conversions + CustomArray<Element = Boolean>,
    TS: SharedValue + U128Conversions + CustomArray<Element = Boolean>,
    SS: SharedValue + U128Conversions + CustomArray<Element = Boolean>,
    Boolean: FieldSimd<B>,
    Replicated<Boolean, B>:
        BooleanProtocols<UpgradedSemiHonestContext<'ctx, NotSharded, Boolean>, Boolean, B>,
    Replicated<BK>: BooleanArrayMul,
    Replicated<TS>: BooleanArrayMul,
    Replicated<TV>: BooleanArrayMul,
    BitDecomposed<Replicated<Boolean, AGG_CHUNK>>:
        for<'a> TransposeFrom<&'a Vec<Replicated<BK>>, Error = LengthError>,
    BitDecomposed<Replicated<Boolean, AGG_CHUNK>>:
        for<'a> TransposeFrom<&'a Vec<Replicated<TV>>, Error = LengthError>,
    Vec<BitDecomposed<Replicated<Boolean, B>>>: for<'a> TransposeFrom<
        &'a [BitDecomposed<Replicated<Boolean, AGG_CHUNK>>],
        Error = Infallible,
    >,
    Vec<Replicated<HV>>:
        for<'a> TransposeFrom<&'a BitDecomposed<Replicated<Boolean, B>>, Error = LengthError>,
{
    // Get the validator and context to use for Boolean multiplication operations
    let binary_validator = sh_ctx.narrow(&Step::BinaryValidator).validator::<Boolean>();
    let binary_m_ctx = binary_validator.context();

    // Tricky hacks to work around the limitations of our current infrastructure
    let num_outputs = input_rows.len() - histogram[0];
    let ctx_for_row_number = set_up_contexts(&binary_m_ctx, histogram);

    // Chunk the incoming stream of records into stream of vectors of records with the same PRF
    let mut input_stream = stream::iter(input_rows);
    let Some(first_row) = input_stream.next().await else {
        return Ok(vec![]);
    };
    let rows_chunked_by_user = chunk_rows_by_user(input_stream, first_row);

    let mut collected = rows_chunked_by_user.collect::<Vec<_>>().await;
    collected.sort_by(|a, b| std::cmp::Ord::cmp(&b.len(), &a.len()));

    let chunked_user_results =
        collected
            .into_iter()
            .enumerate()
            .map(|(record_id, rows_for_user)| {
                let num_user_rows = rows_for_user.len();
                let contexts = ctx_for_row_number[..num_user_rows - 1].to_owned();

                evaluate_per_user_attribution_circuit::<BK, TV, TS, SS>(
                    contexts,
                    RecordId::from(record_id),
                    rows_for_user,
                    attribution_window_seconds,
                )
            });

    // Execute all of the async futures (sequentially), and flatten the result
    let flattened_user_results: Vec<_> =
        seq_join(sh_ctx.active_work(), stream::iter(chunked_user_results))
            .try_flatten_iters()
            .collect()
            .await;

    aggregate_contributions::<_, _, _, HV, B, AGG_CHUNK>(
        binary_m_ctx.narrow(&Step::Aggregate),
        stream::iter(flattened_user_results),
        num_outputs,
    )
    .await
}

async fn evaluate_per_user_attribution_circuit<BK, TV, TS, SS>(
    ctx_for_row_number: Vec<UpgradedSemiHonestContext<'_, NotSharded, Boolean>>,
    record_id: RecordId,
    rows_for_user: Vec<PrfShardedIpaInputRow<BK, TV, TS>>,
    attribution_window_seconds: Option<NonZeroU32>,
) -> Result<Vec<AttributionOutputs<Replicated<BK>, Replicated<TV>>>, Error>
where
    BK: SharedValue + U128Conversions + CustomArray<Element = Boolean>,
    TV: SharedValue + U128Conversions + CustomArray<Element = Boolean>,
    TS: SharedValue + U128Conversions + CustomArray<Element = Boolean>,
    SS: SharedValue + U128Conversions + CustomArray<Element = Boolean>,
    Replicated<BK>: BooleanArrayMul,
    Replicated<TS>: BooleanArrayMul,
    Replicated<TV>: BooleanArrayMul,
{
    assert!(!rows_for_user.is_empty());
    if rows_for_user.len() == 1 {
        return Ok(Vec::new());
    }
    let first_row = &rows_for_user[0];
    let mut prev_row_inputs =
        initialize_new_device_attribution_variables::<BK, TV, TS, SS>(first_row);

    let mut output = Vec::with_capacity(rows_for_user.len() - 1);
    for (row, ctx) in zip(rows_for_user.iter().skip(1), ctx_for_row_number.into_iter()) {
        let capped_attribution_outputs = prev_row_inputs
            .compute_row_with_previous(ctx, record_id, row, attribution_window_seconds)
            .await?;

        output.push(capped_attribution_outputs);
    }
    Ok(output)
}

///
/// Upon encountering the first row of data from a new user (as distinguished by a different OPRF of the match key)
/// this function encapsulates the variables that must be initialized. No communication is required for this first row.
///
fn initialize_new_device_attribution_variables<BK, TV, TS, SS>(
    input_row: &PrfShardedIpaInputRow<BK, TV, TS>,
) -> InputsRequiredFromPrevRow<BK, TV, TS, SS>
where
    BK: SharedValue,
    TV: SharedValue,
    TS: SharedValue,
    SS: SharedValue,
{
    InputsRequiredFromPrevRow {
        ever_encountered_a_source_event: input_row.is_trigger_bit.clone().not(),
        attributed_breakdown_key_bits: input_row.breakdown_key.clone(),
        saturating_sum: Replicated::<SS>::ZERO,
        is_saturated: Replicated::<Boolean>::ZERO,
        // This is incorrect in the case that the CAP is less than the maximum value of "trigger value" for a single row
        // Not a problem if you assume that's an invalid input
        difference_to_cap: Replicated::<TV>::ZERO,
        source_event_timestamp: input_row.timestamp.clone(),
    }
}

///
/// To support "Last Touch Attribution" we move the `breakdown_key` of the most recent source event
/// down to all of trigger events that follow it.
///
/// The logic here is extremely simple. For each row:
/// (a) if it is a source event, take the current `breakdown_key`.
/// (b) if it is a trigger event, take the `breakdown_key` from the preceding line
async fn breakdown_key_of_most_recent_source_event<C, BK>(
    ctx: C,
    record_id: RecordId,
    is_trigger_bit: &Replicated<Boolean>,
    prev_row_breakdown_key_bits: &Replicated<BK>,
    cur_row_breakdown_key_bits: &Replicated<BK>,
) -> Result<Replicated<BK>, Error>
where
    C: Context,
    BK: SharedValue + CustomArray<Element = Boolean>,
    Replicated<BK>: BooleanArrayMul,
{
    select(
        ctx,
        record_id,
        is_trigger_bit,
        prev_row_breakdown_key_bits,
        cur_row_breakdown_key_bits,
    )
    .await
}

/// Same as above but for timestamps. If `attribution_window_seconds` is `None`, just
/// return the previous row's timestamp. The bits aren't used but saves some multiplications.
async fn timestamp_of_most_recent_source_event<C, TS>(
    ctx: C,
    record_id: RecordId,
    attribution_window_seconds: Option<NonZeroU32>,
    is_trigger_bit: &Replicated<Boolean>,
    prev_row_timestamp_bits: &Replicated<TS>,
    cur_row_timestamp_bits: &Replicated<TS>,
) -> Result<Replicated<TS>, Error>
where
    C: Context,
    TS: SharedValue + U128Conversions + CustomArray<Element = Boolean>,
    Replicated<TS>: BooleanArrayMul,
{
    match attribution_window_seconds {
        None => Ok(prev_row_timestamp_bits.clone()),
        Some(_) => {
            select(
                ctx,
                record_id,
                is_trigger_bit,
                prev_row_timestamp_bits,
                cur_row_timestamp_bits,
            )
            .await
        }
    }
}

///
/// In this simple "Last Touch Attribution" model, the `trigger_value` of a trigger event is either
/// (a) Attributed to a single `breakdown_key`
/// (b) Not attributed, and thus zeroed out
///
/// The logic here is extremely simple. There is a secret-shared bit indicating if a given row is an "attributed trigger event" and
/// another secret-shared bit indicating if a given row is within the attribution window. We multiply these two bits together and
/// multiply it with the bits of the `trigger_value` in order to zero out contributions from unattributed trigger events.
///
#[allow(clippy::too_many_arguments)]
async fn zero_out_trigger_value_unless_attributed<'a, TV, TS>(
    ctx: UpgradedSemiHonestContext<'a, NotSharded, Boolean>,
    record_id: RecordId,
    is_trigger_bit: &Replicated<Boolean>,
    ever_encountered_a_source_event: &Replicated<Boolean>,
    trigger_value: &Replicated<TV>,
    attribution_window_seconds: Option<NonZeroU32>,
    trigger_event_timestamp: &Replicated<TS>,
    source_event_timestamp: &Replicated<TS>,
) -> Result<Replicated<TV>, Error>
where
    TV: SharedValue + U128Conversions + CustomArray<Element = Boolean>,
    TS: SharedValue + U128Conversions + CustomArray<Element = Boolean>,
    Replicated<TV>: BooleanArrayMul,
{
    let (did_trigger_get_attributed, is_trigger_within_window) = try_join(
        is_trigger_bit.multiply(
            ever_encountered_a_source_event,
            ctx.narrow(&ZeroStep::DidTriggerGetAttributed),
            record_id,
        ),
        is_trigger_event_within_attribution_window(
            ctx.narrow(&ZeroStep::CheckAttributionWindow),
            record_id,
            attribution_window_seconds,
            trigger_event_timestamp,
            source_event_timestamp,
        ),
    )
    .await?;

    // save 1 multiplication if there is no attribution window
    let zero_out_flag = if attribution_window_seconds.is_some() {
        let c = ctx.narrow(&ZeroStep::AttributedEventCheckFlag);
        did_trigger_get_attributed
            .multiply(&is_trigger_within_window, c, record_id)
            .await?
    } else {
        did_trigger_get_attributed.clone()
    };

    select(
        ctx,
        record_id,
        &zero_out_flag,
        trigger_value,
        &Replicated::<TV>::ZERO,
    )
    .await
}

/// If the `attribution_window_seconds` is not `None`, we calculate the time
/// difference between the trigger event and the most recent source event, and
/// returns a secret-shared bit indicating if the trigger event is within the
/// attribution window.
async fn is_trigger_event_within_attribution_window<C, TS>(
    ctx: C,
    record_id: RecordId,
    attribution_window_seconds: Option<NonZeroU32>,
    trigger_event_timestamp: &Replicated<TS>,
    source_event_timestamp: &Replicated<TS>,
) -> Result<Replicated<Boolean>, Error>
where
    C: Context,
    TS: SharedValue + U128Conversions + CustomArray<Element = Boolean>,
    Replicated<Boolean>: BooleanProtocols<C, Boolean>,
{
    if let Some(attribution_window_seconds) = attribution_window_seconds {
        let time_delta_bits = integer_sub(
            ctx.narrow(&WindowStep::ComputeTimeDelta),
            record_id,
            trigger_event_timestamp,
            source_event_timestamp,
        )
        .await?;

        let constant_bits = TS::truncate_from(attribution_window_seconds.get());

        let time_delta_gt_attribution_window = compare_gt(
            ctx.narrow(&WindowStep::CompareTimeDeltaToAttributionWindow),
            record_id,
            &time_delta_bits,
            &Replicated::<TS>::new(constant_bits, constant_bits),
        )
        .await?;
        Ok(time_delta_gt_attribution_window.not())
    } else {
        // if there is no attribution window, then all trigger events are attributed
        Ok(Replicated::share_known_value(&ctx, Boolean::ONE))
    }
}

///
/// To provide a differential privacy guarantee, we need to bound the maximum contribution from any given user to some cap.
///
/// The following values are computed for each row:
/// (1) The uncapped "Attributed trigger value" (which is either the original `trigger_value` bits or zero if it was unattributed)
/// (2) The cumulative sum of "Attributed trigger value" thus far (which "saturates" at a given power of two as indicated by the `is_saturated` flag)
/// (3) The "delta to cap", which is the difference between the "cap" and the cumulative sum (this value is meaningless once the cumulative sum is saturated)
///
/// To perfectly cap each user's contributions at precisely the cap, the "attributed trigger value" will sometimes need to be lowered,
/// such that the total cumulative sum adds up to exactly the cap.
///
/// This oblivious algorithm computes the "capped attributed trigger value" in the following way:
/// IF the cumulative is NOT YET saturated:
///     - just return the attributed trigger value
/// ELSE IF the cumulative sum JUST became saturated (that is, it was NOT saturated on the preceding line but IS on this line):
///     - return the "delta to cap" from the preceding line
/// ELSE
///     - return zero
///
async fn compute_capped_trigger_value<C, TV>(
    ctx: C,
    record_id: RecordId,
    is_saturated: &Replicated<Boolean>,
    is_saturated_and_prev_row_not_saturated: &Replicated<Boolean>,
    prev_row_diff_to_cap: &Replicated<TV>,
    attributed_trigger_value: &Replicated<TV>,
) -> Result<Replicated<TV>, Error>
where
    C: Context,
    TV: SharedValue + U128Conversions + CustomArray<Element = Boolean>,
    Replicated<TV>: BooleanArrayMul,
{
    let narrowed_ctx1 =
        ctx.narrow(&PerRowStep::ComputedCappedAttributedTriggerValueNotSaturatedCase);
    let narrowed_ctx2 =
        ctx.narrow(&PerRowStep::ComputedCappedAttributedTriggerValueJustSaturatedCase);

    let attributed_trigger_value_or_zero = select(
        narrowed_ctx1,
        record_id,
        is_saturated,
        &Replicated::new(<TV as SharedValue>::ZERO, <TV as SharedValue>::ZERO),
        attributed_trigger_value,
    )
    .await?;

    select(
        narrowed_ctx2,
        record_id,
        is_saturated_and_prev_row_not_saturated,
        prev_row_diff_to_cap,
        &attributed_trigger_value_or_zero,
    )
    .await
}

#[cfg(all(test, unit_test))]
pub mod tests {
    use std::num::NonZeroU32;

    use super::{AttributionOutputs, PrfShardedIpaInputRow};
    use crate::{
        ff::{
            boolean::Boolean,
            boolean_array::{BA16, BA20, BA3, BA5, BA8},
            CustomArray, Field, U128Conversions,
        },
        protocol::ipa_prf::prf_sharding::attribute_cap_aggregate,
        rand::Rng,
        secret_sharing::{
            replicated::semi_honest::AdditiveShare as Replicated, IntoShares, SharedValue,
        },
        test_executor::run,
        test_fixture::{Reconstruct, Runner, TestWorld},
    };

    struct PreShardedAndSortedOPRFTestInput<BK: SharedValue, TV: SharedValue, TS: SharedValue> {
        prf_of_match_key: u64,
        is_trigger_bit: Boolean,
        breakdown_key: BK,
        trigger_value: TV,
        timestamp: TS,
    }

    fn oprf_test_input<BK>(
        prf_of_match_key: u64,
        is_trigger: bool,
        breakdown_key: u8,
        trigger_value: u8,
    ) -> PreShardedAndSortedOPRFTestInput<BK, BA3, BA20>
    where
        BK: SharedValue + U128Conversions,
    {
        oprf_test_input_with_timestamp(
            prf_of_match_key,
            is_trigger,
            breakdown_key,
            trigger_value,
            0,
        )
    }

    fn oprf_test_input_with_timestamp<BK>(
        prf_of_match_key: u64,
        is_trigger: bool,
        breakdown_key: u8,
        trigger_value: u8,
        timestamp: u32,
    ) -> PreShardedAndSortedOPRFTestInput<BK, BA3, BA20>
    where
        BK: SharedValue + U128Conversions,
    {
        let is_trigger_bit = if is_trigger {
            Boolean::ONE
        } else {
            Boolean::ZERO
        };

        PreShardedAndSortedOPRFTestInput {
            prf_of_match_key,
            is_trigger_bit,
            breakdown_key: BK::truncate_from(breakdown_key),
            trigger_value: BA3::truncate_from(trigger_value),
            timestamp: BA20::truncate_from(timestamp),
        }
    }

    #[derive(Debug, PartialEq)]
    struct PreAggregationTestOutputInDecimal {
        attributed_breakdown_key: u128,
        capped_attributed_trigger_value: u128,
    }

    impl<BK, TV, TS> IntoShares<PrfShardedIpaInputRow<BK, TV, TS>>
        for PreShardedAndSortedOPRFTestInput<BK, TV, TS>
    where
        BK: SharedValue + IntoShares<Replicated<BK>>,
        TV: SharedValue + IntoShares<Replicated<TV>>,
        TS: SharedValue + IntoShares<Replicated<TS>>,
    {
        fn share_with<R: Rng>(self, rng: &mut R) -> [PrfShardedIpaInputRow<BK, TV, TS>; 3] {
            let PreShardedAndSortedOPRFTestInput {
                prf_of_match_key,
                is_trigger_bit,
                breakdown_key,
                trigger_value,
                timestamp,
            } = self;

            let [is_trigger_bit0, is_trigger_bit1, is_trigger_bit2] =
                is_trigger_bit.share_with(rng);
            let [breakdown_key0, breakdown_key1, breakdown_key2] = breakdown_key.share_with(rng);
            let [trigger_value0, trigger_value1, trigger_value2] = trigger_value.share_with(rng);
            let [timestamp0, timestamp1, timestamp2] = timestamp.share_with(rng);

            [
                PrfShardedIpaInputRow {
                    prf_of_match_key,
                    is_trigger_bit: is_trigger_bit0,
                    breakdown_key: breakdown_key0,
                    trigger_value: trigger_value0,
                    timestamp: timestamp0,
                    sort_key: Replicated::ZERO,
                },
                PrfShardedIpaInputRow {
                    prf_of_match_key,
                    is_trigger_bit: is_trigger_bit1,
                    breakdown_key: breakdown_key1,
                    trigger_value: trigger_value1,
                    timestamp: timestamp1,
                    sort_key: Replicated::ZERO,
                },
                PrfShardedIpaInputRow {
                    prf_of_match_key,
                    is_trigger_bit: is_trigger_bit2,
                    breakdown_key: breakdown_key2,
                    trigger_value: trigger_value2,
                    timestamp: timestamp2,
                    sort_key: Replicated::ZERO,
                },
            ]
        }
    }

    impl<BK, TV> Reconstruct<PreAggregationTestOutputInDecimal>
        for [&AttributionOutputs<Replicated<BK>, Replicated<TV>>; 3]
    where
        BK: SharedValue + U128Conversions + CustomArray<Element = Boolean>,
        TV: SharedValue + U128Conversions + CustomArray<Element = Boolean>,
    {
        fn reconstruct(&self) -> PreAggregationTestOutputInDecimal {
            let [s0, s1, s2] = self;
            let bk_key_bits = [
                s0.attributed_breakdown_key_bits.clone(),
                s1.attributed_breakdown_key_bits.clone(),
                s2.attributed_breakdown_key_bits.clone(),
            ]
            .reconstruct();
            let capped_attributed_tv = [
                s0.capped_attributed_trigger_value.clone(),
                s1.capped_attributed_trigger_value.clone(),
                s2.capped_attributed_trigger_value.clone(),
            ]
            .reconstruct();

            PreAggregationTestOutputInDecimal {
                attributed_breakdown_key: bk_key_bits.as_u128(),
                capped_attributed_trigger_value: capped_attributed_tv.as_u128(),
            }
        }
    }

    #[test]
    fn semi_honest_aggregation_capping_attribution() {
        run(|| async move {
            let world = TestWorld::default();

            let records: Vec<PreShardedAndSortedOPRFTestInput<BA5, BA3, BA20>> = vec![
                /* First User */
                oprf_test_input(123, false, 17, 0),
                oprf_test_input(123, true, 0, 7),
                oprf_test_input(123, false, 20, 0),
                oprf_test_input(123, true, 0, 3),
                /* Second User */
                oprf_test_input(234, false, 12, 0),
                oprf_test_input(234, true, 0, 5),
                /* Third User */
                oprf_test_input(345, false, 20, 0),
                oprf_test_input(345, true, 0, 7),
                oprf_test_input(345, false, 18, 0),
                oprf_test_input(345, false, 12, 0),
                oprf_test_input(345, true, 0, 7),
                oprf_test_input(345, true, 0, 7),
                oprf_test_input(345, true, 0, 7),
                oprf_test_input(345, true, 0, 7),
            ];

            let mut expected = [0_u128; 32];
            expected[12] = 30;
            expected[17] = 7;
            expected[20] = 10;

            let histogram = [3, 3, 2, 2, 1, 1, 1, 1];

            let result: Vec<_> = world
                .semi_honest(records.into_iter(), |ctx, input_rows| async move {
                    attribute_cap_aggregate::<BA5, BA3, BA16, BA20, BA5, 32>(
                        ctx, input_rows, None, &histogram,
                    )
                    .await
                    .unwrap()
                })
                .await
                .reconstruct();
            assert_eq!(
                result
                    .iter()
                    .map(U128Conversions::as_u128)
                    .collect::<Vec<_>>(),
                &expected
            );
        });
    }

    #[test]
    fn semi_honest_aggregation_capping_attribution_with_attribution_window() {
        const ATTRIBUTION_WINDOW_SECONDS: u32 = 200;

        run(|| async move {
            let world = TestWorld::default();

            let records: Vec<PreShardedAndSortedOPRFTestInput<BA5, BA3, BA20>> = vec![
                /* First User */
                oprf_test_input_with_timestamp(123, false, 17, 0, 1),
                oprf_test_input_with_timestamp(123, true, 0, 7, 200), // tsΔ = 199, attributed to 17
                oprf_test_input_with_timestamp(123, false, 20, 0, 200),
                oprf_test_input_with_timestamp(123, true, 0, 3, 300), // tsΔ = 100, attributed to 20
                /* Second User */
                oprf_test_input_with_timestamp(234, false, 12, 0, 0),
                oprf_test_input_with_timestamp(234, true, 0, 5, 200), // tsΔ = 200, attributed to 12
                /* Third User */
                oprf_test_input_with_timestamp(345, false, 20, 0, 0),
                oprf_test_input_with_timestamp(345, true, 0, 3, 100), // tsΔ = 100, attributed to 20
                oprf_test_input_with_timestamp(345, false, 18, 0, 200),
                oprf_test_input_with_timestamp(345, false, 12, 0, 300),
                oprf_test_input_with_timestamp(345, true, 0, 3, 400), // tsΔ = 100, attributed to 12
                oprf_test_input_with_timestamp(345, true, 0, 3, 499), // tsΔ = 199, attributed to 12
                oprf_test_input_with_timestamp(345, true, 0, 3, 501), // tsΔ = 201, not attributed
                oprf_test_input_with_timestamp(345, true, 0, 3, 700), // tsΔ = 400, not attributed
            ];

            let mut expected = [0_u128; 32];
            expected[12] = 11;
            expected[17] = 7;
            expected[20] = 6;

            let histogram = [3, 3, 2, 2, 1, 1, 1, 1];

            let result: Vec<_> = world
                .semi_honest(records.into_iter(), |ctx, input_rows| async move {
                    attribute_cap_aggregate::<BA5, BA3, BA16, BA20, BA5, 32>(
                        ctx,
                        input_rows,
                        NonZeroU32::new(ATTRIBUTION_WINDOW_SECONDS),
                        &histogram,
                    )
                    .await
                    .unwrap()
                })
                .await
                .reconstruct();
            assert_eq!(
                result
                    .iter()
                    .map(U128Conversions::as_u128)
                    .collect::<Vec<_>>(),
                &expected
            );
        });
    }

    #[test]
    fn capping_bugfix() {
        const HISTOGRAM: [usize; 10] = [5, 5, 5, 5, 5, 5, 5, 2, 1, 1];

        run(|| async move {
            let world = TestWorld::default();

            #[allow(clippy::items_after_statements)]
            type SaturatingSumType = BA5;

            let records: Vec<PreShardedAndSortedOPRFTestInput<BA8, BA3, BA20>> = vec![
                /* First User (perfectly saturates, then one extra) */
                oprf_test_input(10_251_308_645, false, 218, 0),
                oprf_test_input(10_251_308_645, true, 0, 3), // running-sum = 3
                oprf_test_input(10_251_308_645, true, 0, 3), // running-sum = 6
                oprf_test_input(10_251_308_645, true, 0, 5), // running-sum = 11
                oprf_test_input(10_251_308_645, true, 0, 6), // running-sum = 17
                oprf_test_input(10_251_308_645, true, 0, 1), // running-sum = 18
                oprf_test_input(10_251_308_645, true, 0, 2), // running-sum = 20
                oprf_test_input(10_251_308_645, true, 0, 6), // running-sum = 26
                oprf_test_input(10_251_308_645, true, 0, 6), // running-sum = 32
                // This next record should get zeroed out due to the per-user cap of 32
                oprf_test_input(10_251_308_645, true, 0, 6), // running-sum = 38
                /* Second User (imperfectly saturates, then a few extra) */
                oprf_test_input(1, false, 53, 0),
                oprf_test_input(1, true, 0, 7), // running-sum = 7
                oprf_test_input(1, true, 0, 7), // running-sum = 14
                oprf_test_input(1, true, 0, 7), // running-sum = 21
                oprf_test_input(1, true, 0, 7), // running-sum = 28
                // This record should be partially capped
                oprf_test_input(1, true, 0, 7), // running-sum = 35
                // The next two records should be fully capped
                oprf_test_input(1, true, 0, 7), // running-sum = 42
                oprf_test_input(1, true, 0, 7), // running-sum = 49
                /* Third User (perfectly saturates, no extras) */
                oprf_test_input(2, false, 12, 0),
                oprf_test_input(2, true, 0, 6), // running-sum = 6
                oprf_test_input(2, true, 0, 4), // running-sum = 10
                oprf_test_input(2, true, 0, 6), // running-sum = 16
                oprf_test_input(2, true, 0, 4), // running-sum = 20
                oprf_test_input(2, true, 0, 6), // running-sum = 26
                oprf_test_input(2, true, 0, 6), // running-sum = 32
                /* Fourth User (imperfectly saturates, no extras) */
                oprf_test_input(3, false, 78, 0),
                oprf_test_input(3, true, 0, 7), // running-sum = 7
                oprf_test_input(3, true, 0, 6), // running-sum = 13
                oprf_test_input(3, true, 0, 5), // running-sum = 18
                oprf_test_input(3, true, 0, 7), // running-sum = 25
                oprf_test_input(3, true, 0, 6), // running-sum = 31
                // The next row should be partially capped
                oprf_test_input(3, true, 0, 5), // running-sum = 36
                /* Fifth User (does not saturate) */
                oprf_test_input(4, false, 44, 0),
                oprf_test_input(4, true, 0, 4), // running-sum = 4
                oprf_test_input(4, true, 0, 5), // running-sum = 9
                oprf_test_input(4, true, 0, 6), // running-sum = 15
                oprf_test_input(4, true, 0, 5), // running-sum = 20
                oprf_test_input(4, true, 0, 4), // running-sum = 24
                oprf_test_input(4, true, 0, 7), // running-sum = 31
            ];

            let mut expected = [0_u128; 256];
            expected[218] = 1 << SaturatingSumType::BITS; // per-user cap is 2^5
            expected[53] = 1 << SaturatingSumType::BITS; // per-user cap is 2^5
            expected[12] = 1 << SaturatingSumType::BITS; // per-user cap is 2^5
            expected[78] = 1 << SaturatingSumType::BITS; // per-user cap is 2^5
            expected[44] = 31; // The 5th user did not saturate

            let result: Vec<_> = world
                .semi_honest(records.into_iter(), |ctx, input_rows| async move {
                    attribute_cap_aggregate::<BA8, BA3, BA8, BA20, SaturatingSumType, 256>(
                        ctx, input_rows, None, &HISTOGRAM,
                    )
                    .await
                    .unwrap()
                })
                .await
                .reconstruct();
            assert_eq!(
                result
                    .iter()
                    .map(U128Conversions::as_u128)
                    .collect::<Vec<_>>(),
                &expected
            );
        });
    }
}<|MERGE_RESOLUTION|>--- conflicted
+++ resolved
@@ -22,9 +22,11 @@
     protocol::{
         basics::{select, BooleanArrayMul, BooleanProtocols, SecureMul, ShareKnownValue},
         boolean::or::or,
-<<<<<<< HEAD
-        context::{Context, UpgradableContext, UpgradedContext, Validator},
+        context::{
+            Context, SemiHonestContext, UpgradableContext, UpgradedSemiHonestContext, Validator,
+        },
         ipa_prf::{
+            aggregation::aggregate_contributions,
             boolean_ops::{
                 addition_sequential::integer_add,
                 comparison_and_subtraction_sequential::{compare_gt, integer_sub},
@@ -35,18 +37,7 @@
                 AttributionWindowStep as WindowStep, AttributionZeroTriggerStep as ZeroStep,
                 UserNthRowStep,
             },
-=======
-        context::{
-            Context, SemiHonestContext, UpgradableContext, UpgradedSemiHonestContext, Validator,
-        },
-        ipa_prf::{
-            aggregation::aggregate_contributions,
-            boolean_ops::{
-                addition_sequential::integer_add,
-                comparison_and_subtraction_sequential::{compare_gt, integer_sub},
-            },
             AGG_CHUNK,
->>>>>>> a7971627
         },
         RecordId,
     },
@@ -58,11 +49,6 @@
     sharding::NotSharded,
 };
 
-<<<<<<< HEAD
-pub mod bucket;
-=======
-#[cfg(feature = "descriptive-gate")]
->>>>>>> a7971627
 pub mod feature_label_dot_product;
 pub(crate) mod step;
 
@@ -270,53 +256,6 @@
     pub capped_attributed_trigger_value: TV,
 }
 
-<<<<<<< HEAD
-=======
-#[derive(Step)]
-pub enum UserNthRowStep {
-    #[dynamic(64)]
-    Row(usize),
-}
-
-impl From<usize> for UserNthRowStep {
-    fn from(v: usize) -> Self {
-        Self::Row(v)
-    }
-}
-
-#[derive(Step)]
-pub enum BinaryTreeDepthStep {
-    #[dynamic(64)]
-    Depth(usize),
-}
-
-impl From<usize> for BinaryTreeDepthStep {
-    fn from(v: usize) -> Self {
-        Self::Depth(v)
-    }
-}
-
-#[derive(Step)]
-pub(crate) enum Step {
-    BinaryValidator,
-    EverEncounteredSourceEvent,
-    DidTriggerGetAttributed,
-    AttributedBreakdownKey,
-    AttributedTriggerValue,
-    AttributedEventCheckFlag,
-    CheckAttributionWindow,
-    ComputeTimeDelta,
-    CompareTimeDeltaToAttributionWindow,
-    SourceEventTimestamp,
-    ComputeSaturatingSum,
-    IsSaturatedAndPrevRowNotSaturated,
-    ComputeDifferenceToCap,
-    ComputedCappedAttributedTriggerValueNotSaturatedCase,
-    ComputedCappedAttributedTriggerValueJustSaturatedCase,
-    Aggregate,
-}
-
->>>>>>> a7971627
 pub trait GroupingKey {
     fn get_grouping_key(&self) -> u64;
 }
