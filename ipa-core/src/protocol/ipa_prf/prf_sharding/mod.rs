use std::{
    convert::Infallible,
    iter,
    iter::zip,
    num::NonZeroU32,
    ops::{Not, Range},
};

use futures::{
    future::{try_join, try_join3},
    stream::{self, unfold},
    FutureExt, Stream, StreamExt, TryStreamExt,
};

use super::aggregation::breakdown_reveal::breakdown_reveal_aggregation;
use crate::{
    error::{Error, LengthError},
    ff::{
        boolean::Boolean,
        boolean_array::{BooleanArray, BA32, BA7},
        ArrayAccess, Field, U128Conversions,
    },
    helpers::{repeat_n, stream::TryFlattenItersExt, TotalRecords},
    protocol::{
        basics::{select, BooleanArrayMul, BooleanProtocols, SecureMul, ShareKnownValue},
        boolean::{
            or::or,
            step::{EightBitStep, ThirtyTwoBitStep},
            NBitStep,
        },
        context::{
            dzkp_validator::{DZKPValidator, TARGET_PROOF_SIZE},
            Context, DZKPContext, DZKPUpgraded, MaliciousProtocolSteps, UpgradableContext,
        },
        ipa_prf::{
            aggregation::aggregate_values_proof_chunk,
            boolean_ops::{
                addition_sequential::integer_add,
                comparison_and_subtraction_sequential::{compare_gt, integer_sub},
                expand_shared_array_in_place,
            },
            oprf_padding::PaddingParameters,
            prf_sharding::step::{
                AttributionPerRowStep as PerRowStep, AttributionStep as Step,
                AttributionWindowStep as WindowStep,
                AttributionZeroOutTriggerStep as ZeroOutTriggerStep, UserNthRowStep,
            },
            BreakdownKey, AGG_CHUNK,
        },
        RecordId,
    },
    secret_sharing::{
        replicated::{semi_honest::AdditiveShare as Replicated, ReplicatedSecretSharing},
        BitDecomposed, FieldSimd, SharedValue, TransposeFrom,
    },
};

pub mod feature_label_dot_product;
pub(crate) mod step;

#[derive(Debug)]
pub struct PrfShardedIpaInputRow<BK: SharedValue, TV: SharedValue, TS: SharedValue> {
    pub prf_of_match_key: u64,
    pub is_trigger_bit: Replicated<Boolean>,
    pub breakdown_key: Replicated<BK>,
    pub trigger_value: Replicated<TV>,
    pub timestamp: Replicated<TS>,
    pub sort_key: Replicated<BA32>,
}

impl<BK: SharedValue, TS, TV: SharedValue> PrfShardedIpaInputRow<BK, TV, TS>
where
    TS: BooleanArray,
{
    /// This function defines the sort key.
    /// The order of sorting is `timestamp`, `is_trigger_bit`, `counter`.
    /// We sort by `is_trigger_bit` to ensure source events come before trigger in case there
    /// is a tie in timestamp
    /// Counter is added to ensure each sorting key is unique to avoid privacy leakage
    /// NOTE: the sort key will be interpreted in Little endian format, so the order in
    /// which things are appended is important.
    /// We still need to add epoch which will be added later
    pub fn compute_sort_key(&mut self, counter: u64) {
        expand_shared_array_in_place(
            &mut self.sort_key,
            &Replicated::new(BA7::truncate_from(counter), BA7::truncate_from(counter)),
            0,
        );
        let mut offset = BA7::BITS as usize;

        self.sort_key.set(offset, self.is_trigger_bit.clone());

        offset += 1;
        expand_shared_array_in_place(&mut self.sort_key, &self.timestamp, offset);
        // TODO(richaj): add epoch to sort key computation
    }
}

impl<BK: SharedValue, TS: SharedValue, TV: SharedValue> GroupingKey
    for PrfShardedIpaInputRow<BK, TV, TS>
{
    fn get_grouping_key(&self) -> u64 {
        self.prf_of_match_key
    }
}

struct InputsRequiredFromPrevRow<BK: SharedValue, TV: SharedValue, TS: SharedValue> {
    ever_encountered_a_source_event: Replicated<Boolean>,
    attributed_breakdown_key_bits: Replicated<BK>,
    saturating_sum: BitDecomposed<Replicated<Boolean>>,
    is_saturated: Replicated<Boolean>,
    difference_to_cap: Replicated<TV>,
    source_event_timestamp: Replicated<TS>,
}

/// Returns the number of Boolean multiplications per input record, for use in computing the number
/// of records in each DZKP. These multiplications are in `compute_row_with_previous` and the
/// functions it calls.
fn multiplications_per_record<BK: SharedValue, TV: SharedValue, TS: SharedValue>(
    attribution_window: Option<NonZeroU32>,
) -> usize {
    let mut count =
        // breakdown_key_of_most_recent_source_event
        BK::BITS +
        // zero_out_trigger_value_unless_attributed
        // cumulative trigger value sum
        // difference to cap
        // compute_capped_trigger_value (2x)
        5 * TV::BITS +
        // ever_encountered_a_source_event
        // overflow_bit_and_prev_row_not_saturated
        // did_trigger_get_attributed
        3;

    if attribution_window.is_some() {
        count +=
            // timestamp_of_most_recent_source_event
            // time_delta_bits
            // time_delta_gt_attribution_window
            3 * TS::BITS +
            // zero_out_flag
            1;
    }

    usize::try_from(count).unwrap()
}

impl<BK, TV, TS> InputsRequiredFromPrevRow<BK, TV, TS>
where
    BK: BooleanArray + U128Conversions,
    TV: BooleanArray + U128Conversions,
    TS: BooleanArray + U128Conversions,
{
    ///
    /// This function contains the main logic for the per-user attribution circuit.
    /// Multiple rows of data about a single user are processed in-order from oldest to newest.
    ///
    /// Summary:
    /// - Last touch attribution
    ///     - Every trigger event which is preceded by a source event is attributed
    ///     - Trigger events are attributed to the `breakdown_key` of the most recent preceding source event
    /// - Per user capping
    ///     - A cumulative sum of "Attributed Trigger Value" is maintained
    ///     - Bitwise addition is used, and a single bit indicates if the sum is "saturated"
    ///     - The only available values for "cap" are powers of 2 (i.e. 1, 2, 4, 8, 16, 32, ...)
    ///     - Prior to the cumulative sum reaching saturation, attributed trigger values are passed along
    ///     - The row which puts the cumulative sum over the cap is "capped" to the delta between the cumulative sum of the last row and the cap
    ///     - All subsequent rows contribute zero
    /// - Outputs
    ///     - If a user has `N` input rows, they will generate `N-1` output rows. (The first row cannot possibly contribute any value to the output)
    ///     - Each output row has two main values:
    ///         - `capped_attributed_trigger_value` - the value to contribute to the output (bitwise secret-shared),
    ///         - `attributed_breakdown_key` - the breakdown to which this contribution applies (bitwise secret-shared),
    ///     - Additional output:
    ///         - `did_trigger_get_attributed` - a secret-shared bit indicating if this row corresponds to a trigger event
    ///           which was attributed. Might be able to reveal this (after a shuffle and the addition of dummies) to minimize
    ///           the amount of processing work that must be done in the Aggregation stage.
    pub async fn compute_row_with_previous<C>(
        &mut self,
        ctx: C,
        record_id: RecordId,
        input_row: &PrfShardedIpaInputRow<BK, TV, TS>,
        attribution_window_seconds: Option<NonZeroU32>,
    ) -> Result<AttributionOutputs<Replicated<BK>, Replicated<TV>>, Error>
    where
        C: Context,
        Replicated<Boolean>: BooleanProtocols<C>,
        Replicated<BK>: BooleanArrayMul<C>,
        Replicated<TS>: BooleanArrayMul<C>,
        Replicated<TV>: BooleanArrayMul<C>,
    {
        let is_source_event = input_row.is_trigger_bit.clone().not();

        let (
            ever_encountered_a_source_event,
            attributed_breakdown_key_bits,
            source_event_timestamp,
        ) = try_join3(
            or(
                ctx.narrow(&PerRowStep::EverEncounteredSourceEvent),
                record_id,
                &is_source_event,
                &self.ever_encountered_a_source_event,
            ),
            breakdown_key_of_most_recent_source_event(
                ctx.narrow(&PerRowStep::AttributedBreakdownKey),
                record_id,
                &input_row.is_trigger_bit,
                &self.attributed_breakdown_key_bits,
                &input_row.breakdown_key,
            ),
            timestamp_of_most_recent_source_event(
                ctx.narrow(&PerRowStep::SourceEventTimestamp),
                record_id,
                attribution_window_seconds,
                &input_row.is_trigger_bit,
                &self.source_event_timestamp,
                &input_row.timestamp,
            ),
        )
        .await?;

        let attributed_trigger_value = zero_out_trigger_value_unless_attributed(
            ctx.narrow(&PerRowStep::AttributedTriggerValue),
            record_id,
            &input_row.is_trigger_bit,
            &ever_encountered_a_source_event,
            &input_row.trigger_value,
            attribution_window_seconds,
            &input_row.timestamp,
            &source_event_timestamp,
        )
        .await?;

        assert!(
            TV::BITS <= EightBitStep::BITS,
            "EightBitStep not large enough to accomodate this sum"
        );
        let (updated_sum, overflow_bit) = integer_add::<_, EightBitStep, 1>(
            ctx.narrow(&PerRowStep::ComputeSaturatingSum),
            record_id,
            &self.saturating_sum,
            &attributed_trigger_value.to_bits(),
        )
        .await?;

        assert!(
            TV::BITS <= EightBitStep::BITS,
            "EightBitStep not large enough to accomodate this subtraction"
        );
        let (overflow_bit_and_prev_row_not_saturated, difference_to_cap) = try_join(
            overflow_bit.multiply(
                &self.is_saturated.clone().not(),
                ctx.narrow(&PerRowStep::IsSaturatedAndPrevRowNotSaturated),
                record_id,
            ),
            // It is okay that we are calling `integer_sub` with length(y) > length(x) here.
            // `difference_to_cap` only needs to be accurate in the case where the next row will
            // overflow. When that is the case, `updated_sum` must be within `2^TV::BITS` of the
            // cap, and a `TV::BITS` subtraction of the `TV::BITS` least significant bits of
            // `updated_sum` from zero will correctly compute the difference to the cap.
            integer_sub::<_, EightBitStep>(
                ctx.narrow(&PerRowStep::ComputeDifferenceToCap),
                record_id,
                &BitDecomposed::new(repeat_n(
                    Replicated::ZERO,
                    usize::try_from(TV::BITS).unwrap(),
                )),
                &updated_sum,
            )
            .map(|res| res.map(BitDecomposed::collect_bits)),
        )
        .await?;

        // Tricky way of expressing an `OR` condition, but with no additional multiplications:
        //   Logically: "Did this row just become saturated OR was the previous row already saturated"
        //   This works because these conditions cannot both be true
        let is_saturated = &self.is_saturated + &overflow_bit_and_prev_row_not_saturated;

        let capped_attributed_trigger_value = compute_capped_trigger_value(
            ctx,
            record_id,
            &is_saturated,
            &overflow_bit_and_prev_row_not_saturated,
            &self.difference_to_cap,
            &attributed_trigger_value,
        )
        .await?;

        self.ever_encountered_a_source_event = ever_encountered_a_source_event;
        self.attributed_breakdown_key_bits = attributed_breakdown_key_bits.clone();
        self.saturating_sum = updated_sum;
        self.is_saturated = is_saturated;
        self.difference_to_cap = difference_to_cap;
        self.source_event_timestamp = source_event_timestamp;

        let outputs_for_aggregation = AttributionOutputs {
            attributed_breakdown_key_bits,
            capped_attributed_trigger_value,
        };
        Ok(outputs_for_aggregation)
    }
}

/// Container for a record output from the attribution stage.
///
/// Attribution output consists of a series of pairs of an attributed trigger value and the
/// breakdown to which that trigger value should be credited.
///
/// The `aggregation` module also uses this type to hold chunks of attribution output records by
/// specifying vectorized types for `BK` and `TV`.
///
///

#[derive(Clone, Debug, Default)]
pub struct AttributionOutputs<BK, TV> {
    pub attributed_breakdown_key_bits: BK,
    pub capped_attributed_trigger_value: TV,
}

pub type SecretSharedAttributionOutputs<BK, TV> =
    AttributionOutputs<Replicated<BK>, Replicated<TV>>;

#[cfg(test)]
#[derive(Debug, Clone, Ord, PartialEq, PartialOrd, Eq)]
pub struct AttributionOutputsTestInput<BK: BooleanArray, TV: BooleanArray> {
    pub bk: BK,
    pub tv: TV,
}

#[cfg(test)]
impl<BK, TV> crate::secret_sharing::IntoShares<(Replicated<BK>, Replicated<TV>)>
    for AttributionOutputsTestInput<BK, TV>
where
    BK: BooleanArray + crate::secret_sharing::IntoShares<Replicated<BK>>,
    TV: BooleanArray + crate::secret_sharing::IntoShares<Replicated<TV>>,
{
    fn share_with<R: rand::Rng>(self, rng: &mut R) -> [(Replicated<BK>, Replicated<TV>); 3] {
        let [bk_0, bk_1, bk_2] = self.bk.share_with(rng);
        let [tv_0, tv_1, tv_2] = self.tv.share_with(rng);
        [(bk_0, tv_0), (bk_1, tv_1), (bk_2, tv_2)]
    }
}

pub trait GroupingKey {
    fn get_grouping_key(&self) -> u64;
}

#[tracing::instrument(name = "histograms_ranges_sortkeys", skip_all)]
/// This function does following computations per user
/// 1. Compute histogram of users with row counts. `histogram[row number]` contains the count of
///    users having that row number (i.e. the count of users with at least row_number+1 records)
/// 2. Compute range of rows for each user in the input vector
/// 3. Compute the sort key for the input rows which is used later for sorting
pub fn histograms_ranges_sortkeys<BK, TV, TS>(
    input: &mut [PrfShardedIpaInputRow<BK, TV, TS>],
) -> (Vec<usize>, Vec<Range<usize>>)
where
    BK: BooleanArray,
    TV: BooleanArray,
    TS: BooleanArray,
{
    let mut histogram = vec![];
    let mut last_prf = 0;
    let mut cur_count = 0;
    let mut start = 0;
    let mut ranges = vec![];
    for (idx, row) in input.iter_mut().enumerate() {
        if idx != 0 && row.get_grouping_key() == last_prf {
            cur_count += 1;
        } else {
            if idx > 0 {
                ranges.push(start..idx);
            }
            start = idx;
            cur_count = 0;
            last_prf = row.get_grouping_key();
        }

        row.compute_sort_key(cur_count.try_into().unwrap());
        if histogram.len() <= cur_count {
            histogram.push(0);
        }
        histogram[cur_count] += 1;
    }
    ranges.push(start..input.len());
    (histogram, ranges)
}

fn set_up_contexts<C>(ctx: &C, histogram: &[usize]) -> Result<Vec<C>, Error>
where
    C: Context,
{
    let mut context_per_row_depth = Vec::with_capacity(histogram.len());
    for (row_number, num_users_having_that_row_number) in histogram.iter().enumerate() {
        if row_number == 0 {
            // no multiplications needed for each user's row 0. No context needed
        } else {
            let total_records = TotalRecords::specified(*num_users_having_that_row_number)?;
            let ctx_for_row_number = ctx
                .narrow(&UserNthRowStep::from(row_number))
                .set_total_records(total_records);
            context_per_row_depth.push(ctx_for_row_number);
        }
    }
    Ok(context_per_row_depth)
}

///
/// Takes an input stream of `PrfShardedIpaInputRecordRow` which is assumed to have all records with a given PRF adjacent
/// and converts it into a stream of vectors of `PrfShardedIpaInputRecordRow` having the same PRF.
///
/// Filters out any users that only have a single row, since they will produce no attributed conversions.
///
fn chunk_rows_by_user<IS, BK, TV, TS>(
    input_stream: IS,
    first_row: PrfShardedIpaInputRow<BK, TV, TS>,
) -> impl Stream<Item = Vec<PrfShardedIpaInputRow<BK, TV, TS>>>
where
    BK: SharedValue,
    TV: SharedValue,
    TS: SharedValue,
    IS: Stream<Item = PrfShardedIpaInputRow<BK, TV, TS>> + Unpin,
{
    unfold(Some((input_stream, first_row)), |state| async move {
        let (mut s, last_row) = state?;
        let mut last_row_prf = last_row.prf_of_match_key;
        let mut current_chunk = vec![last_row];
        while let Some(row) = s.next().await {
            if row.prf_of_match_key == last_row_prf {
                current_chunk.push(row);
            } else if current_chunk.len() > 1 {
                return Some((current_chunk, Some((s, row))));
            } else {
                last_row_prf = row.prf_of_match_key;
                current_chunk = vec![row];
            }
        }
        (current_chunk.len() > 1).then_some((current_chunk, None))
    })
}

/// Sub-protocol of the PRF-sharded IPA Protocol
///
/// After the computation of the per-user PRF, addition of dummy records and shuffling,
/// the PRF column can be revealed. After that, all of the records corresponding to a single
/// device can be processed together.
///
/// This circuit expects to receive records from multiple users,
/// but with all of the records from a given user adjacent to one another, and in time order.
///
/// This circuit will compute attribution, per-user capping and aggregation.
///
/// # Errors
/// Propagates errors from multiplications
/// # Panics
/// Propagates errors from multiplications
#[tracing::instrument(name = "attribute_cap_aggregate", skip_all)]
pub async fn attribute_cap_aggregate<
    'ctx,
    C,
    BK,
    TV,
    HV,
    TS,
    const SS_BITS: usize,
    const B: usize,
>(
    sh_ctx: C,
    input_rows: Vec<PrfShardedIpaInputRow<BK, TV, TS>>,
    attribution_window_seconds: Option<NonZeroU32>,
    histogram: &[usize],
    padding_parameters: &PaddingParameters,
) -> Result<BitDecomposed<Replicated<Boolean, B>>, Error>
where
    C: UpgradableContext + 'ctx,
    BK: BreakdownKey<B>,
    TV: BooleanArray + U128Conversions,
    HV: BooleanArray + U128Conversions,
    TS: BooleanArray + U128Conversions,
    Boolean: FieldSimd<B>,
    Replicated<Boolean>: BooleanProtocols<DZKPUpgraded<C>>,
    Replicated<Boolean, B>: BooleanProtocols<DZKPUpgraded<C>, B>,
    Replicated<Boolean, AGG_CHUNK>: BooleanProtocols<DZKPUpgraded<C>, AGG_CHUNK>,
    Replicated<BK>: BooleanArrayMul<DZKPUpgraded<C>>,
    Replicated<TS>: BooleanArrayMul<DZKPUpgraded<C>>,
    Replicated<TV>: BooleanArrayMul<DZKPUpgraded<C>>,
    BitDecomposed<Replicated<Boolean, AGG_CHUNK>>:
        for<'a> TransposeFrom<&'a Vec<Replicated<BK>>, Error = LengthError>,
    BitDecomposed<Replicated<Boolean, AGG_CHUNK>>:
        for<'a> TransposeFrom<&'a Vec<Replicated<TV>>, Error = LengthError>,
    Vec<BitDecomposed<Replicated<Boolean, B>>>: for<'a> TransposeFrom<
        &'a [BitDecomposed<Replicated<Boolean, AGG_CHUNK>>],
        Error = Infallible,
    >,
    BitDecomposed<Replicated<Boolean, B>>:
        for<'a> TransposeFrom<&'a [Replicated<TV>; B], Error = Infallible>,
    Vec<Replicated<HV>>:
        for<'a> TransposeFrom<&'a BitDecomposed<Replicated<Boolean, B>>, Error = LengthError>,
{
    // Get the validator and context to use for Boolean multiplication operations.
    // Record IDs count users. The maximum number of multiplications per record (user) is:
    // (max_events - 1) * multiplictions_per_record, because the attribution circuit is
    // only evaluated for the second and subsequent records.
    let chunk_size = TARGET_PROOF_SIZE
        / ((histogram.len() - 1)
            * multiplications_per_record::<BK, TV, TS>(attribution_window_seconds));

    // Tricky hacks to work around the limitations of our current infrastructure
    let mut dzkp_validator = sh_ctx.clone().dzkp_validator(
        MaliciousProtocolSteps {
            protocol: &Step::Attribute,
            validate: &Step::AttributeValidate,
        },
<<<<<<< HEAD
=======
        // TODO: this should not be necessary, but probably can't be removed
        // until we align read_size with the batch size.
>>>>>>> b56e21c3
        std::cmp::min(sh_ctx.active_work().get(), chunk_size),
    );
    dzkp_validator.set_total_records(TotalRecords::specified(histogram[1]).unwrap());
    let ctx_for_row_number = set_up_contexts(&dzkp_validator.context(), histogram)?;

    // Chunk the incoming stream of records into stream of vectors of records with the same PRF
    let mut input_stream = stream::iter(input_rows);
    let Some(first_row) = input_stream.next().await else {
        return Ok(BitDecomposed::new(
            iter::repeat(Replicated::<Boolean, B>::ZERO).take(B),
        ));
    };
    let rows_chunked_by_user = chunk_rows_by_user(input_stream, first_row);

    let mut collected = rows_chunked_by_user.collect::<Vec<_>>().await;
    collected.sort_by(|a, b| std::cmp::Ord::cmp(&b.len(), &a.len()));

    let flattened_user_results = attribute::<_, _, _, _, SS_BITS, B>(
        dzkp_validator,
        ctx_for_row_number,
        collected,
        attribution_window_seconds,
    );

    let validator = sh_ctx.dzkp_validator(
        MaliciousProtocolSteps {
            protocol: &Step::Aggregate,
            validate: &Step::AggregateValidate,
        },
<<<<<<< HEAD
        // aggregate_values_proof_chunk(B, usize::try_from(TV::BITS).unwrap()),
        // 1B batch size, suboptimal. But only to test that it works for 3M
        1 << 30,
    );
    let user_contributions = flattened_user_results.try_collect::<Vec<_>>().await?;
    let result =
        breakdown_reveal_aggregation::<_, _, _, HV, B>(validator.context(), user_contributions)
            .await;
=======
        aggregate_values_proof_chunk(B, usize::try_from(TV::BITS).unwrap()),
    );
    let user_contributions = flattened_user_results.try_collect::<Vec<_>>().await?;
    let result = breakdown_reveal_aggregation::<_, _, _, HV, B>(
        validator.context(),
        user_contributions,
        padding_parameters,
    )
    .await;
>>>>>>> b56e21c3
    validator.validate().await?;
    result
}

#[tracing::instrument(name = "attribute_cap", skip_all, fields(unique_match_keys = input.len()))]
fn attribute<'ctx, V, BK, TV, TS, const SS_BITS: usize, const B: usize>(
    dzkp_validator: V,
    contexts: Vec<V::Context>,
    input: Vec<Vec<PrfShardedIpaInputRow<BK, TV, TS>>>,
    attribution_window_seconds: Option<NonZeroU32>,
) -> impl Stream<Item = Result<SecretSharedAttributionOutputs<BK, TV>, Error>> + Send + 'ctx
where
    V: DZKPValidator + 'ctx,
    Replicated<Boolean>: BooleanProtocols<V::Context>,
    BK: BreakdownKey<B>,
    TV: BooleanArray + U128Conversions,
    TS: BooleanArray + U128Conversions,
    Replicated<BK>: BooleanArrayMul<V::Context>,
    Replicated<TS>: BooleanArrayMul<V::Context>,
    Replicated<TV>: BooleanArrayMul<V::Context>,
{
    let chunked_user_results =
        input
            .into_iter()
            .enumerate()
            .map(move |(record_id, rows_for_user)| {
                let num_user_rows = rows_for_user.len();
                let contexts = contexts[..num_user_rows - 1].to_owned();

                evaluate_per_user_attribution_circuit::<_, BK, TV, TS, SS_BITS>(
                    contexts,
                    RecordId::from(record_id),
                    rows_for_user,
                    attribution_window_seconds,
                )
            });

    dzkp_validator
        .validated_seq_join::<_, _, Vec<AttributionOutputs<_, _>>>(stream::iter(
            chunked_user_results,
        ))
        .try_flatten_iters()
}

#[tracing::instrument(level = "debug", name = "per_user", skip_all, fields(rows = rows_for_user.len()))]
async fn evaluate_per_user_attribution_circuit<C, BK, TV, TS, const SS_BITS: usize>(
    ctx_for_row_number: Vec<C>,
    record_id: RecordId,
    rows_for_user: Vec<PrfShardedIpaInputRow<BK, TV, TS>>,
    attribution_window_seconds: Option<NonZeroU32>,
) -> Result<Vec<SecretSharedAttributionOutputs<BK, TV>>, Error>
where
    C: DZKPContext,
    Replicated<Boolean>: BooleanProtocols<C>,
    BK: BooleanArray + U128Conversions,
    TV: BooleanArray + U128Conversions,
    TS: BooleanArray + U128Conversions,
    Replicated<BK>: BooleanArrayMul<C>,
    Replicated<TS>: BooleanArrayMul<C>,
    Replicated<TV>: BooleanArrayMul<C>,
{
    assert!(!rows_for_user.is_empty());
    if rows_for_user.len() == 1 {
        return Ok(Vec::new());
    }
    let first_row = &rows_for_user[0];
    let mut prev_row_inputs =
        initialize_new_device_attribution_variables::<BK, TV, TS, SS_BITS>(first_row);

    let mut output = Vec::with_capacity(rows_for_user.len() - 1);
    for (row, ctx) in zip(rows_for_user.iter().skip(1), ctx_for_row_number.into_iter()) {
        let capped_attribution_outputs = prev_row_inputs
            .compute_row_with_previous(ctx, record_id, row, attribution_window_seconds)
            .await?;

        output.push(capped_attribution_outputs);
    }
    Ok(output)
}

///
/// Upon encountering the first row of data from a new user (as distinguished by a different OPRF of the match key)
/// this function encapsulates the variables that must be initialized. No communication is required for this first row.
///
fn initialize_new_device_attribution_variables<BK, TV, TS, const SS_BITS: usize>(
    input_row: &PrfShardedIpaInputRow<BK, TV, TS>,
) -> InputsRequiredFromPrevRow<BK, TV, TS>
where
    BK: SharedValue,
    TV: SharedValue,
    TS: SharedValue,
{
    InputsRequiredFromPrevRow {
        ever_encountered_a_source_event: input_row.is_trigger_bit.clone().not(),
        attributed_breakdown_key_bits: input_row.breakdown_key.clone(),
        saturating_sum: BitDecomposed::new(repeat_n(Replicated::ZERO, SS_BITS)),
        is_saturated: Replicated::<Boolean>::ZERO,
        // This is incorrect in the case that the CAP is less than the maximum value of "trigger value" for a single row
        // Not a problem if you assume that's an invalid input
        difference_to_cap: Replicated::<TV>::ZERO,
        source_event_timestamp: input_row.timestamp.clone(),
    }
}

///
/// To support "Last Touch Attribution" we move the `breakdown_key` of the most recent source event
/// down to all of trigger events that follow it.
///
/// The logic here is extremely simple. For each row:
/// (a) if it is a source event, take the current `breakdown_key`.
/// (b) if it is a trigger event, take the `breakdown_key` from the preceding line
async fn breakdown_key_of_most_recent_source_event<C, BK>(
    ctx: C,
    record_id: RecordId,
    is_trigger_bit: &Replicated<Boolean>,
    prev_row_breakdown_key_bits: &Replicated<BK>,
    cur_row_breakdown_key_bits: &Replicated<BK>,
) -> Result<Replicated<BK>, Error>
where
    C: Context,
    BK: BooleanArray,
    Replicated<BK>: BooleanArrayMul<C>,
{
    select(
        ctx,
        record_id,
        is_trigger_bit,
        prev_row_breakdown_key_bits,
        cur_row_breakdown_key_bits,
    )
    .await
}

/// Same as above but for timestamps. If `attribution_window_seconds` is `None`, just
/// return the previous row's timestamp. The bits aren't used but saves some multiplications.
async fn timestamp_of_most_recent_source_event<C, TS>(
    ctx: C,
    record_id: RecordId,
    attribution_window_seconds: Option<NonZeroU32>,
    is_trigger_bit: &Replicated<Boolean>,
    prev_row_timestamp_bits: &Replicated<TS>,
    cur_row_timestamp_bits: &Replicated<TS>,
) -> Result<Replicated<TS>, Error>
where
    C: Context,
    TS: BooleanArray + U128Conversions,
    Replicated<TS>: BooleanArrayMul<C>,
{
    match attribution_window_seconds {
        None => Ok(prev_row_timestamp_bits.clone()),
        Some(_) => {
            select(
                ctx,
                record_id,
                is_trigger_bit,
                prev_row_timestamp_bits,
                cur_row_timestamp_bits,
            )
            .await
        }
    }
}

///
/// In this simple "Last Touch Attribution" model, the `trigger_value` of a trigger event is either
/// (a) Attributed to a single `breakdown_key`
/// (b) Not attributed, and thus zeroed out
///
/// The logic here is extremely simple. There is a secret-shared bit indicating if a given row is an "attributed trigger event" and
/// another secret-shared bit indicating if a given row is within the attribution window. We multiply these two bits together and
/// multiply it with the bits of the `trigger_value` in order to zero out contributions from unattributed trigger events.
///
#[allow(clippy::too_many_arguments)]
async fn zero_out_trigger_value_unless_attributed<C, TV, TS>(
    ctx: C,
    record_id: RecordId,
    is_trigger_bit: &Replicated<Boolean>,
    ever_encountered_a_source_event: &Replicated<Boolean>,
    trigger_value: &Replicated<TV>,
    attribution_window_seconds: Option<NonZeroU32>,
    trigger_event_timestamp: &Replicated<TS>,
    source_event_timestamp: &Replicated<TS>,
) -> Result<Replicated<TV>, Error>
where
    C: Context,
    TV: BooleanArray + U128Conversions,
    TS: BooleanArray + U128Conversions,
    Replicated<Boolean>: BooleanProtocols<C>,
    Replicated<TV>: BooleanArrayMul<C>,
{
    let (did_trigger_get_attributed, is_trigger_within_window) = try_join(
        is_trigger_bit.multiply(
            ever_encountered_a_source_event,
            ctx.narrow(&ZeroOutTriggerStep::DidTriggerGetAttributed),
            record_id,
        ),
        is_trigger_event_within_attribution_window(
            ctx.narrow(&ZeroOutTriggerStep::CheckAttributionWindow),
            record_id,
            attribution_window_seconds,
            trigger_event_timestamp,
            source_event_timestamp,
        ),
    )
    .await?;

    // save 1 multiplication if there is no attribution window
    let zero_out_flag = if attribution_window_seconds.is_some() {
        let c = ctx.narrow(&ZeroOutTriggerStep::AttributedEventCheckFlag);
        did_trigger_get_attributed
            .multiply(&is_trigger_within_window, c, record_id)
            .await?
    } else {
        did_trigger_get_attributed.clone()
    };

    select(
        ctx,
        record_id,
        &zero_out_flag,
        trigger_value,
        &Replicated::<TV>::ZERO,
    )
    .await
}

/// If the `attribution_window_seconds` is not `None`, we calculate the time
/// difference between the trigger event and the most recent source event, and
/// returns a secret-shared bit indicating if the trigger event is within the
/// attribution window.
async fn is_trigger_event_within_attribution_window<C, TS>(
    ctx: C,
    record_id: RecordId,
    attribution_window_seconds: Option<NonZeroU32>,
    trigger_event_timestamp: &Replicated<TS>,
    source_event_timestamp: &Replicated<TS>,
) -> Result<Replicated<Boolean>, Error>
where
    C: Context,
    TS: BooleanArray + U128Conversions,
    Replicated<Boolean>: BooleanProtocols<C>,
{
    if let Some(attribution_window_seconds) = attribution_window_seconds {
        assert!(
            TS::BITS <= ThirtyTwoBitStep::BITS,
            "ThirtyTwoBitStep is not large enough to accomodate this subtraction"
        );
        let time_delta_bits = integer_sub::<_, ThirtyTwoBitStep>(
            ctx.narrow(&WindowStep::ComputeTimeDelta),
            record_id,
            &trigger_event_timestamp.to_bits(),
            &source_event_timestamp.to_bits(),
        )
        .await?;

        let attribution_window_bits = BitDecomposed::decompose(TS::BITS, |i| {
            Replicated::share_known_value(
                &ctx,
                Boolean::truncate_from((attribution_window_seconds.get() >> i) & 0x1),
            )
        });

        let time_delta_gt_attribution_window = compare_gt::<_, ThirtyTwoBitStep, 1>(
            ctx.narrow(&WindowStep::CompareTimeDeltaToAttributionWindow),
            record_id,
            &time_delta_bits,
            &attribution_window_bits,
        )
        .await?;
        Ok(time_delta_gt_attribution_window.not())
    } else {
        // if there is no attribution window, then all trigger events are attributed
        Ok(Replicated::share_known_value(&ctx, Boolean::ONE))
    }
}

///
/// To provide a differential privacy guarantee, we need to bound the maximum contribution from any given user to some cap.
///
/// The following values are computed for each row:
/// (1) The uncapped "Attributed trigger value" (which is either the original `trigger_value` bits or zero if it was unattributed)
/// (2) The cumulative sum of "Attributed trigger value" thus far (which "saturates" at a given power of two as indicated by the `is_saturated` flag)
/// (3) The "delta to cap", which is the difference between the "cap" and the cumulative sum (this value is meaningless once the cumulative sum is saturated)
///
/// To perfectly cap each user's contributions at precisely the cap, the "attributed trigger value" will sometimes need to be lowered,
/// such that the total cumulative sum adds up to exactly the cap.
///
/// This oblivious algorithm computes the "capped attributed trigger value" in the following way:
/// IF the cumulative is NOT YET saturated:
///     - just return the attributed trigger value
/// ELSE IF the cumulative sum JUST became saturated (that is, it was NOT saturated on the preceding line but IS on this line):
///     - return the "delta to cap" from the preceding line
/// ELSE
///     - return zero
///
async fn compute_capped_trigger_value<C, TV>(
    ctx: C,
    record_id: RecordId,
    is_saturated: &Replicated<Boolean>,
    is_saturated_and_prev_row_not_saturated: &Replicated<Boolean>,
    prev_row_diff_to_cap: &Replicated<TV>,
    attributed_trigger_value: &Replicated<TV>,
) -> Result<Replicated<TV>, Error>
where
    C: Context,
    TV: BooleanArray + U128Conversions,
    Replicated<TV>: BooleanArrayMul<C>,
{
    let narrowed_ctx1 =
        ctx.narrow(&PerRowStep::ComputedCappedAttributedTriggerValueNotSaturatedCase);
    let narrowed_ctx2 =
        ctx.narrow(&PerRowStep::ComputedCappedAttributedTriggerValueJustSaturatedCase);

    let attributed_trigger_value_or_zero = select(
        narrowed_ctx1,
        record_id,
        is_saturated,
        &Replicated::new(<TV as SharedValue>::ZERO, <TV as SharedValue>::ZERO),
        attributed_trigger_value,
    )
    .await?;

    select(
        narrowed_ctx2,
        record_id,
        is_saturated_and_prev_row_not_saturated,
        prev_row_diff_to_cap,
        &attributed_trigger_value_or_zero,
    )
    .await
}

#[cfg(all(test, unit_test))]
pub mod tests {
    use std::num::NonZeroU32;

    use super::{AttributionOutputs, PrfShardedIpaInputRow};
    use crate::{
        ff::{
            boolean::Boolean,
            boolean_array::{BooleanArray, BA16, BA20, BA3, BA5, BA8},
            Field, U128Conversions,
        },
        helpers::repeat_n,
        protocol::ipa_prf::{
            oprf_padding::PaddingParameters, prf_sharding::attribute_cap_aggregate,
        },
        rand::Rng,
        secret_sharing::{
            replicated::semi_honest::AdditiveShare as Replicated, IntoShares, SharedValue,
            TransposeFrom,
        },
        test_executor::run,
        test_fixture::{Reconstruct, Runner, TestWorld},
    };

    #[derive(Clone)]
    struct PreShardedAndSortedOPRFTestInput<BK: SharedValue, TV: SharedValue, TS: SharedValue> {
        prf_of_match_key: u64,
        is_trigger_bit: Boolean,
        breakdown_key: BK,
        trigger_value: TV,
        timestamp: TS,
    }

    fn oprf_test_input<BK>(
        prf_of_match_key: u64,
        is_trigger: bool,
        breakdown_key: u8,
        trigger_value: u8,
    ) -> PreShardedAndSortedOPRFTestInput<BK, BA3, BA20>
    where
        BK: SharedValue + U128Conversions,
    {
        oprf_test_input_with_timestamp(
            prf_of_match_key,
            is_trigger,
            breakdown_key,
            trigger_value,
            0,
        )
    }

    fn oprf_test_input_with_timestamp<BK>(
        prf_of_match_key: u64,
        is_trigger: bool,
        breakdown_key: u8,
        trigger_value: u8,
        timestamp: u32,
    ) -> PreShardedAndSortedOPRFTestInput<BK, BA3, BA20>
    where
        BK: SharedValue + U128Conversions,
    {
        let is_trigger_bit = if is_trigger {
            Boolean::ONE
        } else {
            Boolean::ZERO
        };

        PreShardedAndSortedOPRFTestInput {
            prf_of_match_key,
            is_trigger_bit,
            breakdown_key: BK::truncate_from(breakdown_key),
            trigger_value: BA3::truncate_from(trigger_value),
            timestamp: BA20::truncate_from(timestamp),
        }
    }

    #[cfg(all(test, any(unit_test, feature = "shuttle")))]
    #[derive(Debug, Clone, Ord, PartialEq, PartialOrd, Eq)]
    pub struct PreAggregationTestOutputInDecimal {
        pub attributed_breakdown_key: u128,
        pub capped_attributed_trigger_value: u128,
    }

    #[cfg(all(test, any(unit_test, feature = "shuttle")))]
    impl<BK, TV, TS> IntoShares<PrfShardedIpaInputRow<BK, TV, TS>>
        for PreShardedAndSortedOPRFTestInput<BK, TV, TS>
    where
        BK: SharedValue + IntoShares<Replicated<BK>>,
        TV: SharedValue + IntoShares<Replicated<TV>>,
        TS: SharedValue + IntoShares<Replicated<TS>>,
    {
        fn share_with<R: Rng>(self, rng: &mut R) -> [PrfShardedIpaInputRow<BK, TV, TS>; 3] {
            let PreShardedAndSortedOPRFTestInput {
                prf_of_match_key,
                is_trigger_bit,
                breakdown_key,
                trigger_value,
                timestamp,
            } = self;

            let [is_trigger_bit0, is_trigger_bit1, is_trigger_bit2] =
                is_trigger_bit.share_with(rng);
            let [breakdown_key0, breakdown_key1, breakdown_key2] = breakdown_key.share_with(rng);
            let [trigger_value0, trigger_value1, trigger_value2] = trigger_value.share_with(rng);
            let [timestamp0, timestamp1, timestamp2] = timestamp.share_with(rng);

            [
                PrfShardedIpaInputRow {
                    prf_of_match_key,
                    is_trigger_bit: is_trigger_bit0,
                    breakdown_key: breakdown_key0,
                    trigger_value: trigger_value0,
                    timestamp: timestamp0,
                    sort_key: Replicated::ZERO,
                },
                PrfShardedIpaInputRow {
                    prf_of_match_key,
                    is_trigger_bit: is_trigger_bit1,
                    breakdown_key: breakdown_key1,
                    trigger_value: trigger_value1,
                    timestamp: timestamp1,
                    sort_key: Replicated::ZERO,
                },
                PrfShardedIpaInputRow {
                    prf_of_match_key,
                    is_trigger_bit: is_trigger_bit2,
                    breakdown_key: breakdown_key2,
                    trigger_value: trigger_value2,
                    timestamp: timestamp2,
                    sort_key: Replicated::ZERO,
                },
            ]
        }
    }

    #[cfg(all(test, any(unit_test, feature = "shuttle")))]
    impl<BK, TV> Reconstruct<PreAggregationTestOutputInDecimal>
        for [&AttributionOutputs<Replicated<BK>, Replicated<TV>>; 3]
    where
        BK: BooleanArray + U128Conversions,
        TV: BooleanArray + U128Conversions,
    {
        fn reconstruct(&self) -> PreAggregationTestOutputInDecimal {
            let [s0, s1, s2] = self;
            let bk_key_bits = [
                s0.attributed_breakdown_key_bits.clone(),
                s1.attributed_breakdown_key_bits.clone(),
                s2.attributed_breakdown_key_bits.clone(),
            ]
            .reconstruct();
            let capped_attributed_tv = [
                s0.capped_attributed_trigger_value.clone(),
                s1.capped_attributed_trigger_value.clone(),
                s2.capped_attributed_trigger_value.clone(),
            ]
            .reconstruct();

            PreAggregationTestOutputInDecimal {
                attributed_breakdown_key: bk_key_bits.as_u128(),
                capped_attributed_trigger_value: capped_attributed_tv.as_u128(),
            }
        }
    }

    #[test]
    fn semi_honest_aggregation_capping_attribution() {
        run(|| async move {
            let world = TestWorld::default();

            let records: Vec<PreShardedAndSortedOPRFTestInput<BA5, BA3, BA20>> = vec![
                /* First User */
                oprf_test_input(123, false, 17, 0),
                oprf_test_input(123, true, 0, 7),
                oprf_test_input(123, false, 20, 0),
                oprf_test_input(123, true, 0, 3),
                /* Second User */
                oprf_test_input(234, false, 12, 0),
                oprf_test_input(234, true, 0, 5),
                /* Third User */
                oprf_test_input(345, false, 20, 0),
                oprf_test_input(345, true, 0, 7),
                oprf_test_input(345, false, 18, 0),
                oprf_test_input(345, false, 12, 0),
                oprf_test_input(345, true, 0, 7),
                oprf_test_input(345, true, 0, 7),
                oprf_test_input(345, true, 0, 7),
                oprf_test_input(345, true, 0, 7),
            ];

            let mut expected = [0_u128; 32];
            expected[12] = 30;
            expected[17] = 7;
            expected[20] = 10;

            let histogram = [3, 3, 2, 2, 1, 1, 1, 1];

            let result: [Vec<Replicated<BA16>>; 3] = world
                .malicious(records.into_iter(), |ctx, input_rows| async move {
                    Vec::transposed_from(
                        &attribute_cap_aggregate::<_, BA5, BA3, BA16, BA20, 5, 32>(
                            ctx,
                            input_rows,
                            None,
                            &histogram,
                            &PaddingParameters::relaxed(),
                        )
                        .await
                        .unwrap(),
                    )
                })
                .await
                .map(Result::unwrap);
            let result_reconstructed: Vec<BA16> = result.reconstruct();
            assert_eq!(
                result_reconstructed
                    .iter()
                    .map(U128Conversions::as_u128)
                    .collect::<Vec<_>>(),
                &expected
            );
        });
    }

    #[test]
    fn semi_honest_aggregation_capping_attribution_with_attribution_window() {
        const ATTRIBUTION_WINDOW_SECONDS: u32 = 200;

        run(|| async move {
            let world = TestWorld::default();

            let records: Vec<PreShardedAndSortedOPRFTestInput<BA5, BA3, BA20>> = vec![
                /* First User */
                oprf_test_input_with_timestamp(123, false, 17, 0, 1),
                oprf_test_input_with_timestamp(123, true, 0, 7, 200), // tsΔ = 199, attributed to 17
                oprf_test_input_with_timestamp(123, false, 20, 0, 200),
                oprf_test_input_with_timestamp(123, true, 0, 3, 300), // tsΔ = 100, attributed to 20
                /* Second User */
                oprf_test_input_with_timestamp(234, false, 12, 0, 0),
                oprf_test_input_with_timestamp(234, true, 0, 5, 200), // tsΔ = 200, attributed to 12
                /* Third User */
                oprf_test_input_with_timestamp(345, false, 20, 0, 0),
                oprf_test_input_with_timestamp(345, true, 0, 3, 100), // tsΔ = 100, attributed to 20
                oprf_test_input_with_timestamp(345, false, 18, 0, 200),
                oprf_test_input_with_timestamp(345, false, 12, 0, 300),
                oprf_test_input_with_timestamp(345, true, 0, 3, 400), // tsΔ = 100, attributed to 12
                oprf_test_input_with_timestamp(345, true, 0, 3, 499), // tsΔ = 199, attributed to 12
                oprf_test_input_with_timestamp(345, true, 0, 3, 501), // tsΔ = 201, not attributed
                oprf_test_input_with_timestamp(345, true, 0, 3, 700), // tsΔ = 400, not attributed
            ];

            let mut expected = [0_u128; 32];
            expected[12] = 11;
            expected[17] = 7;
            expected[20] = 6;

            let histogram = [3, 3, 2, 2, 1, 1, 1, 1];

            let result: [Vec<Replicated<BA16>>; 3] = world
                .semi_honest(records.into_iter(), |ctx, input_rows| async move {
                    Vec::transposed_from(
                        &attribute_cap_aggregate::<_, BA5, BA3, BA16, BA20, 5, 32>(
                            ctx,
                            input_rows,
                            NonZeroU32::new(ATTRIBUTION_WINDOW_SECONDS),
                            &histogram,
                            &PaddingParameters::relaxed(),
                        )
                        .await
                        .unwrap(),
                    )
                })
                .await
                .map(Result::unwrap);
            let result_reconstructed: Vec<BA16> = result.reconstruct();
            assert_eq!(
                result_reconstructed
                    .iter()
                    .map(U128Conversions::as_u128)
                    .collect::<Vec<_>>(),
                &expected
            );
        });
    }

    #[test]
    #[should_panic(expected = "Step index 64 out of bounds for UserNthRowStep with count 64.")]
    fn attribution_too_many_records_per_user() {
        run(|| async move {
            let world = TestWorld::default();

            let records: Vec<PreShardedAndSortedOPRFTestInput<BA5, BA3, BA20>> =
                repeat_n(oprf_test_input(123, false, 17, 0), 65).collect();

            let histogram = repeat_n(1, 65).collect::<Vec<_>>();
            let histogram_ref = histogram.as_slice();

            world
                .malicious(records.into_iter(), |ctx, input_rows| async move {
                    attribute_cap_aggregate::<_, BA5, BA3, BA16, BA20, 5, 32>(
                        ctx,
                        input_rows,
                        None,
                        histogram_ref,
                        &PaddingParameters::relaxed(),
                    )
                    .await
                    .unwrap()
                })
                .await;
        });
    }
    #[test]
    fn capping_bugfix() {
        const HISTOGRAM: [usize; 10] = [5, 5, 5, 5, 5, 5, 5, 2, 1, 1];

        run(|| async move {
            let world = TestWorld::default();

            #[allow(clippy::items_after_statements)]
            type SaturatingSumType = BA5;

            let records: Vec<PreShardedAndSortedOPRFTestInput<BA8, BA3, BA20>> = vec![
                /* First User (perfectly saturates, then one extra) */
                oprf_test_input(10_251_308_645, false, 218, 0),
                oprf_test_input(10_251_308_645, true, 0, 3), // running-sum = 3
                oprf_test_input(10_251_308_645, true, 0, 3), // running-sum = 6
                oprf_test_input(10_251_308_645, true, 0, 5), // running-sum = 11
                oprf_test_input(10_251_308_645, true, 0, 6), // running-sum = 17
                oprf_test_input(10_251_308_645, true, 0, 1), // running-sum = 18
                oprf_test_input(10_251_308_645, true, 0, 2), // running-sum = 20
                oprf_test_input(10_251_308_645, true, 0, 6), // running-sum = 26
                oprf_test_input(10_251_308_645, true, 0, 6), // running-sum = 32
                // This next record should get zeroed out due to the per-user cap of 32
                oprf_test_input(10_251_308_645, true, 0, 6), // running-sum = 38
                /* Second User (imperfectly saturates, then a few extra) */
                oprf_test_input(1, false, 53, 0),
                oprf_test_input(1, true, 0, 7), // running-sum = 7
                oprf_test_input(1, true, 0, 7), // running-sum = 14
                oprf_test_input(1, true, 0, 7), // running-sum = 21
                oprf_test_input(1, true, 0, 7), // running-sum = 28
                // This record should be partially capped
                oprf_test_input(1, true, 0, 7), // running-sum = 35
                // The next two records should be fully capped
                oprf_test_input(1, true, 0, 7), // running-sum = 42
                oprf_test_input(1, true, 0, 7), // running-sum = 49
                /* Third User (perfectly saturates, no extras) */
                oprf_test_input(2, false, 12, 0),
                oprf_test_input(2, true, 0, 6), // running-sum = 6
                oprf_test_input(2, true, 0, 4), // running-sum = 10
                oprf_test_input(2, true, 0, 6), // running-sum = 16
                oprf_test_input(2, true, 0, 4), // running-sum = 20
                oprf_test_input(2, true, 0, 6), // running-sum = 26
                oprf_test_input(2, true, 0, 6), // running-sum = 32
                /* Fourth User (imperfectly saturates, no extras) */
                oprf_test_input(3, false, 78, 0),
                oprf_test_input(3, true, 0, 7), // running-sum = 7
                oprf_test_input(3, true, 0, 6), // running-sum = 13
                oprf_test_input(3, true, 0, 5), // running-sum = 18
                oprf_test_input(3, true, 0, 7), // running-sum = 25
                oprf_test_input(3, true, 0, 6), // running-sum = 31
                // The next row should be partially capped
                oprf_test_input(3, true, 0, 5), // running-sum = 36
                /* Fifth User (does not saturate) */
                oprf_test_input(4, false, 44, 0),
                oprf_test_input(4, true, 0, 4), // running-sum = 4
                oprf_test_input(4, true, 0, 5), // running-sum = 9
                oprf_test_input(4, true, 0, 6), // running-sum = 15
                oprf_test_input(4, true, 0, 5), // running-sum = 20
                oprf_test_input(4, true, 0, 4), // running-sum = 24
                oprf_test_input(4, true, 0, 7), // running-sum = 31
            ];

            let mut expected = [0_u128; 256];
            expected[218] = 1 << SaturatingSumType::BITS; // per-user cap is 2^5
            expected[53] = 1 << SaturatingSumType::BITS; // per-user cap is 2^5
            expected[12] = 1 << SaturatingSumType::BITS; // per-user cap is 2^5
            expected[78] = 1 << SaturatingSumType::BITS; // per-user cap is 2^5
            expected[44] = 31; // The 5th user did not saturate

            let result: [Vec<Replicated<BA8>>; 3] = world
                .semi_honest(records.into_iter(), |ctx, input_rows| async move {
                    Vec::transposed_from(
                        &attribute_cap_aggregate::<
                            _,
                            BA8,
                            BA3,
                            BA8,
                            BA20,
                            { SaturatingSumType::BITS as usize },
                            256,
                        >(
                            ctx,
                            input_rows,
                            None,
                            &HISTOGRAM,
                            &PaddingParameters::relaxed(),
                        )
                        .await
                        .unwrap(),
                    )
                })
                .await
                .map(Result::unwrap);
            let result_reconstructed: Vec<BA8> = result.reconstruct();
            assert_eq!(
                result_reconstructed
                    .iter()
                    .map(U128Conversions::as_u128)
                    .collect::<Vec<_>>(),
                &expected
            );
        });
    }
}<|MERGE_RESOLUTION|>--- conflicted
+++ resolved
@@ -512,11 +512,8 @@
             protocol: &Step::Attribute,
             validate: &Step::AttributeValidate,
         },
-<<<<<<< HEAD
-=======
         // TODO: this should not be necessary, but probably can't be removed
         // until we align read_size with the batch size.
->>>>>>> b56e21c3
         std::cmp::min(sh_ctx.active_work().get(), chunk_size),
     );
     dzkp_validator.set_total_records(TotalRecords::specified(histogram[1]).unwrap());
@@ -546,17 +543,9 @@
             protocol: &Step::Aggregate,
             validate: &Step::AggregateValidate,
         },
-<<<<<<< HEAD
         // aggregate_values_proof_chunk(B, usize::try_from(TV::BITS).unwrap()),
         // 1B batch size, suboptimal. But only to test that it works for 3M
         1 << 30,
-    );
-    let user_contributions = flattened_user_results.try_collect::<Vec<_>>().await?;
-    let result =
-        breakdown_reveal_aggregation::<_, _, _, HV, B>(validator.context(), user_contributions)
-            .await;
-=======
-        aggregate_values_proof_chunk(B, usize::try_from(TV::BITS).unwrap()),
     );
     let user_contributions = flattened_user_results.try_collect::<Vec<_>>().await?;
     let result = breakdown_reveal_aggregation::<_, _, _, HV, B>(
@@ -565,7 +554,6 @@
         padding_parameters,
     )
     .await;
->>>>>>> b56e21c3
     validator.validate().await?;
     result
 }
