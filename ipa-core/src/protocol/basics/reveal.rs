use std::{
    future::Future,
    iter::{repeat, zip},
};

use embed_doc_image::embed_doc_image;
use futures::{future::try_join_all, TryFutureExt};

use crate::{
    error::Error,
    helpers::{Direction, MaybeFuture, Role},
    protocol::{
        context::{dzkp_validator::DZKPValidator, Context, UpgradedMaliciousContext},
        ipa_prf::boolean_ops::step::Fp25519ConversionStep,
        RecordId,
    },
    secret_sharing::{
        replicated::{
            malicious::{AdditiveShare as MaliciousReplicated, ExtendableField},
            semi_honest::AdditiveShare as Replicated,
        },
        SharedValue, Vectorizable,
    },
    seq_join::assert_send,
};
use crate::secret_sharing::Sendable;

/// Trait for reveal protocol to open a shared secret to all helpers inside the MPC ring.
<<<<<<< HEAD
pub trait Reveal<C: Context>: Sized {
    type Output: Sendable;
=======
pub trait Reveal<C: Context, const N: usize>: Sized {
    type Output: Send + Sync + 'static;
>>>>>>> 0def313c
    /// Reveal a shared secret to all helpers in the MPC ring.
    ///
    /// Note that after method is called, it must be assumed that the secret value has been
    /// revealed to at least one of the helpers.  Even in case when method never terminates,
    /// returns an error, etc.
    fn reveal<'fut>(
        &'fut self,
        ctx: C,
        record_id: RecordId,
    ) -> impl Future<Output = Result<Self::Output, Error>> + Send + 'fut
    where
        C: 'fut,
    {
        // Passing `excluded = None` guarantees any ok result is `Some`.
        self.generic_reveal(ctx, record_id, None)
            .map_ok(Option::unwrap)
    }

    /// Partial reveal protocol to open a shared secret to all helpers except helper `excluded` inside the MPC ring.
    fn partial_reveal<'fut>(
        &'fut self,
        ctx: C,
        record_id: RecordId,
        excluded: Role,
    ) -> impl Future<Output = Result<Option<Self::Output>, Error>> + Send + 'fut
    where
        C: 'fut,
    {
        self.generic_reveal(ctx, record_id, Some(excluded))
    }

    /// Generic reveal implementation usable for both `reveal` and `partial_reveal`.
    ///
    /// When `excluded` is `None`, open a shared secret to all helpers in the MPC ring.
    /// When `excluded` is `Some`, open a shared secret to all helpers except the helper
    /// specified in `excluded`.
    fn generic_reveal<'fut>(
        &'fut self,
        ctx: C,
        record_id: RecordId,
        excluded: Option<Role>,
    ) -> impl Future<Output = Result<Option<Self::Output>, Error>> + Send + 'fut
    where
        C: 'fut;
}

/// This implements a semi-honest reveal algorithm for replicated secret sharing.
/// For simplicity, we consider a simple revealing in which each `P_i` sends `\[a\]_i` to `P_i+1` after which
/// each helper has all three shares and can reconstruct `a`
///
/// Input: Each helpers know their own secret shares
/// Output: At the end of the protocol, all 3 helpers know a revealed (or opened) secret
///
/// Steps
/// ![Reveal steps][reveal]
/// Each helper sends their left share to the right helper. The helper then reconstructs their secret by adding the three shares
/// i.e. their own shares and received share.
#[embed_doc_image("reveal", "images/reveal.png")]
impl<C: Context, V: SharedValue + Vectorizable<N>, const N: usize> Reveal<C>
    for Replicated<V, N>
{
    type Output = <V as Vectorizable<N>>::Array;

    async fn generic_reveal<'fut>(
        &'fut self,
        ctx: C,
        record_id: RecordId,
        excluded: Option<Role>,
    ) -> Result<Option<<V as Vectorizable<N>>::Array>, Error>
    where
        C: 'fut,
    {
        let left = self.left_arr();
        let right = self.right_arr();

        // Send shares, unless the target helper is excluded
        if Some(ctx.role().peer(Direction::Right)) != excluded {
            ctx.send_channel::<<V as Vectorizable<N>>::Array>(ctx.role().peer(Direction::Right))
                .send(record_id, left)
                .await?;
        }

        if Some(ctx.role()) == excluded {
            Ok(None)
        } else {
            // Sleep until `helper's left` sends their share
            let share: <V as Vectorizable<N>>::Array = ctx
                .recv_channel(ctx.role().peer(Direction::Left))
                .receive(record_id)
                .await?;

            Ok(Some(share + left + right))
        }
    }
}

/// This implements the malicious reveal protocol over replicated secret sharings.
/// It works similarly to semi-honest reveal, the key difference is that each helper sends its share
/// to both helpers (right and left) and upon receiving 2 shares from peers it validates that they
/// indeed match.
impl<'a, F: ExtendableField> Reveal<UpgradedMaliciousContext<'a, F>> for MaliciousReplicated<F> {
    type Output = <F as Vectorizable<1>>::Array;

    async fn generic_reveal<'fut>(
        &'fut self,
        ctx: UpgradedMaliciousContext<'a, F>,
        record_id: RecordId,
        excluded: Option<Role>,
    ) -> Result<Option<<F as Vectorizable<1>>::Array>, Error>
    where
        UpgradedMaliciousContext<'a, F>: 'fut,
    {
        use futures::future::try_join;

        use crate::secret_sharing::replicated::malicious::ThisCodeIsAuthorizedToDowngradeFromMalicious;

        let (left, right) = self.x().access_without_downgrade().as_tuple();
        let left_sender = ctx.send_channel(ctx.role().peer(Direction::Left));
        let left_receiver = ctx.recv_channel::<F>(ctx.role().peer(Direction::Left));
        let right_sender = ctx.send_channel(ctx.role().peer(Direction::Right));
        let right_receiver = ctx.recv_channel::<F>(ctx.role().peer(Direction::Right));

        // Send shares to the left and right helpers, unless excluded.
        let send_left_fut =
            MaybeFuture::future_or_ok(Some(ctx.role().peer(Direction::Left)) != excluded, || {
                left_sender.send(record_id, right)
            });

        let send_right_fut =
            MaybeFuture::future_or_ok(Some(ctx.role().peer(Direction::Right)) != excluded, || {
                right_sender.send(record_id, left)
            });
        try_join(send_left_fut, send_right_fut).await?;

        if Some(ctx.role()) == excluded {
            Ok(None)
        } else {
            let (share_from_left, share_from_right) = try_join(
                left_receiver.receive(record_id),
                right_receiver.receive(record_id),
            )
            .await?;

            if share_from_left == share_from_right {
                Ok(Some((left + right + share_from_left).into_array()))
            } else {
                Err(Error::MaliciousRevealFailed)
            }
        }
    }
}

// Workaround for https://github.com/rust-lang/rust/issues/100013. Calling these wrapper functions
// instead of the trait methods seems to hide the `impl Future` GAT.

pub fn reveal<'fut, C, S>(
    ctx: C,
    record_id: RecordId,
    v: &'fut S,
) -> impl Future<Output = Result<S::Output, Error>> + Send + 'fut
where
    C: Context + 'fut,
    S: Reveal<C>,
{
    S::reveal(v, ctx, record_id)
}

pub fn partial_reveal<'fut, C, S>(
    ctx: C,
    record_id: RecordId,
    excluded: Role,
    v: &'fut S,
) -> impl Future<Output = Result<Option<S::Output>, Error>> + Send + 'fut
where
    C: Context + 'fut,
    S: Reveal<C>,
{
    S::partial_reveal(v, ctx, record_id, excluded)
}

pub fn validated_partial_reveal<'fut, V, S, const N: usize>(
    validator: V,
    record_id: RecordId,
    excluded: Role,
    v: Vec<S>,
) -> impl Future<Output = Result<Vec<Option<S::Output>>, Error>> + Send
where
    V: DZKPValidator + 'fut,
    S: Reveal<V::Context, N> + Send + Sync,
{
    async move {
        validator.clone().validate_record(record_id).await?;
        try_join_all(zip(v, repeat(validator.context())).enumerate().map(
            |(i, (v, ctx))| async move {
                assert_send(S::partial_reveal(
                    &v,
                    ctx.narrow(&Fp25519ConversionStep::RevealY(i)),
                    record_id,
                    excluded,
                ))
                .await
            },
        ))
        .await
    }
}

#[cfg(all(test, unit_test))]
mod tests {
    use std::iter::zip;

    use futures::future::{join_all, try_join, try_join3};

    use crate::{
        error::Error,
        ff::{Field, Fp31, Fp32BitPrime},
        helpers::{Direction, Role},
        protocol::{
            basics::Reveal,
            context::{
                Context, UpgradableContext, UpgradedContext, UpgradedMaliciousContext, Validator,
            },
            RecordId,
        },
        rand::{thread_rng, Rng},
        secret_sharing::{
            replicated::{
                malicious::{
                    AdditiveShare as MaliciousReplicated, ExtendableField,
                    ThisCodeIsAuthorizedToDowngradeFromMalicious,
                },
                semi_honest::AdditiveShare,
            },
            IntoShares, SharedValue,
        },
        test_executor::run,
        test_fixture::{join3v, Runner, TestWorld},
    };

    #[tokio::test]
    pub async fn simple() -> Result<(), Error> {
        type TestField = Fp31;

        let mut rng = thread_rng();
        let world = TestWorld::default();

        let input = rng.gen::<TestField>();
        let results = world
            .semi_honest(input, |ctx, share| async move {
                TestField::from_array(
                    &share
                        .reveal(ctx.set_total_records(1), RecordId::from(0))
                        .await
                        .unwrap(),
                )
            })
            .await;

        assert_eq!(input, results[0]);
        assert_eq!(input, results[1]);
        assert_eq!(input, results[2]);

        Ok(())
    }

    #[tokio::test]
    pub async fn partial() -> Result<(), Error> {
        type TestField = Fp31;

        let mut rng = thread_rng();
        let world = TestWorld::default();

        for &excluded in Role::all() {
            let input = rng.gen::<TestField>();
            let results = world
                .semi_honest(input, |ctx, share| async move {
                    share
                        .partial_reveal(ctx.set_total_records(1), RecordId::from(0), excluded)
                        .await
                        .unwrap()
                        .map(|revealed| TestField::from_array(&revealed))
                })
                .await;

            for &helper in Role::all() {
                if helper == excluded {
                    assert_eq!(None, results[helper]);
                } else {
                    assert_eq!(Some(input), results[helper]);
                }
            }
        }

        Ok(())
    }

    #[tokio::test]
    pub async fn vectorized() -> Result<(), Error> {
        type TestField = [Fp32BitPrime; 32];

        let mut rng = thread_rng();
        let world = TestWorld::default();

        let input = rng.gen::<TestField>();
        let results = world
            .semi_honest(
                input,
                |ctx, share: AdditiveShare<Fp32BitPrime, 32>| async move {
                    share
                        .reveal(ctx.set_total_records(1), RecordId::from(0))
                        .await
                        .unwrap()
                },
            )
            .await;

        assert_eq!(input, results[0]);
        assert_eq!(input, results[1]);
        assert_eq!(input, results[2]);

        Ok(())
    }

    #[tokio::test]
    pub async fn malicious() -> Result<(), Error> {
        type TestField = Fp31;

        let mut rng = thread_rng();
        let world = TestWorld::default();
        let sh_ctx = world.malicious_contexts();
        let v = sh_ctx.map(UpgradableContext::validator);
        let m_ctx = v.each_ref().map(|v| v.context().set_total_records(1));

        let record_id = RecordId::from(0);
        let input: TestField = rng.gen();

        let m_shares = join3v(
            zip(m_ctx.iter(), input.share_with(&mut rng))
                .map(|(m_ctx, share)| async { m_ctx.upgrade(share).await }),
        )
        .await;

        let results = join_all(zip(m_ctx.clone().into_iter(), m_shares).map(
            |(m_ctx, m_share)| async move {
                TestField::from_array(&m_share.reveal(m_ctx, record_id).await.unwrap())
            },
        ))
        .await;

        assert_eq!(input, results[0]);
        assert_eq!(input, results[1]);
        assert_eq!(input, results[2]);

        Ok(())
    }

    #[tokio::test]
    pub async fn malicious_partial() -> Result<(), Error> {
        type TestField = Fp31;

        let mut rng = thread_rng();
        let world = TestWorld::default();

        for &excluded in Role::all() {
            let sh_ctx = world.malicious_contexts();
            let v = sh_ctx.map(UpgradableContext::validator);
            let m_ctx = v.each_ref().map(|v| v.context().set_total_records(1));

            let record_id = RecordId::from(0);
            let input: TestField = rng.gen();

            let m_shares = join3v(
                zip(m_ctx.iter(), input.share_with(&mut rng))
                    .map(|(m_ctx, share)| async { m_ctx.upgrade(share).await }),
            )
            .await;

            let results = join_all(zip(m_ctx.clone().into_iter(), m_shares).map(
                |(m_ctx, m_share)| async move {
                    m_share
                        .partial_reveal(m_ctx, record_id, excluded)
                        .await
                        .unwrap()
                },
            ))
            .await;

            for &helper in Role::all() {
                if helper == excluded {
                    assert_eq!(None, results[helper]);
                } else {
                    assert_eq!(Some(input.into_array()), results[helper]);
                }
            }
        }

        Ok(())
    }

    #[test]
    pub fn malicious_validation_fail() {
        run(|| async {
            let mut rng = thread_rng();
            let world = TestWorld::default();
            let sh_ctx = world.malicious_contexts();
            let v = sh_ctx.map(UpgradableContext::validator);
            let m_ctx = v.each_ref().map(|v| v.context().set_total_records(1));

            let record_id = RecordId::from(0);
            let input: Fp31 = rng.gen();

            let m_shares = join3v(
                zip(m_ctx.iter(), input.share_with(&mut rng))
                    .map(|(m_ctx, share)| async { m_ctx.upgrade(share).await }),
            )
            .await;
            let result = try_join3(
                m_shares[0].reveal(m_ctx[0].clone(), record_id),
                m_shares[1].reveal(m_ctx[1].clone(), record_id),
                reveal_with_additive_attack(
                    m_ctx[2].clone(),
                    record_id,
                    &m_shares[2],
                    false,
                    Fp31::ONE,
                ),
            )
            .await;

            assert!(matches!(result, Err(Error::MaliciousRevealFailed)));
        });
    }

    #[test]
    pub fn malicious_partial_validation_fail() {
        run(|| async {
            let mut rng = thread_rng();
            let world = TestWorld::default();
            let sh_ctx = world.malicious_contexts();
            let v = sh_ctx.map(UpgradableContext::validator);
            let m_ctx: [_; 3] = v.each_ref().map(|v| v.context().set_total_records(1));

            let record_id = RecordId::from(0);
            let input: Fp31 = rng.gen();

            let m_shares = join3v(
                zip(m_ctx.iter(), input.share_with(&mut rng))
                    .map(|(m_ctx, share)| async { m_ctx.upgrade(share).await }),
            )
            .await;
            let result = try_join3(
                m_shares[0].partial_reveal(m_ctx[0].clone(), record_id, Role::H3),
                m_shares[1].partial_reveal(m_ctx[1].clone(), record_id, Role::H3),
                reveal_with_additive_attack(
                    m_ctx[2].clone(),
                    record_id,
                    &m_shares[2],
                    true,
                    Fp31::ONE,
                ),
            )
            .await;

            assert!(matches!(result, Err(Error::MaliciousRevealFailed)));
        });
    }

    pub async fn reveal_with_additive_attack<F: ExtendableField>(
        ctx: UpgradedMaliciousContext<'_, F>,
        record_id: RecordId,
        input: &MaliciousReplicated<F>,
        excluded: bool,
        additive_error: F,
    ) -> Result<Option<F>, Error> {
        let (left, right) = input.x().access_without_downgrade().as_tuple();
        let left_sender = ctx.send_channel(ctx.role().peer(Direction::Left));
        let right_sender = ctx.send_channel(ctx.role().peer(Direction::Right));
        let left_recv = ctx.recv_channel(ctx.role().peer(Direction::Left));
        let right_recv = ctx.recv_channel(ctx.role().peer(Direction::Right));

        // Send share to helpers to the right and left
        try_join(
            left_sender.send(record_id, right),
            right_sender.send(record_id, left + additive_error),
        )
        .await?;

        if excluded {
            Ok(None)
        } else {
            let (share_from_left, _share_from_right): (F, F) =
                try_join(left_recv.receive(record_id), right_recv.receive(record_id)).await?;

            Ok(Some(left + right + share_from_left))
        }
    }
}<|MERGE_RESOLUTION|>--- conflicted
+++ resolved
@@ -26,13 +26,8 @@
 use crate::secret_sharing::Sendable;
 
 /// Trait for reveal protocol to open a shared secret to all helpers inside the MPC ring.
-<<<<<<< HEAD
-pub trait Reveal<C: Context>: Sized {
-    type Output: Sendable;
-=======
 pub trait Reveal<C: Context, const N: usize>: Sized {
-    type Output: Send + Sync + 'static;
->>>>>>> 0def313c
+    type Output: Sendable + Send + Sync + 'static;
     /// Reveal a shared secret to all helpers in the MPC ring.
     ///
     /// Note that after method is called, it must be assumed that the secret value has been
