--- conflicted
+++ resolved
@@ -30,11 +30,7 @@
 mod semi_honest;
 pub(in crate::protocol) mod step;
 
-<<<<<<< HEAD
-pub use semi_honest::multiply as semi_honest_multiply;
-=======
 pub use semi_honest::sh_multiply as semi_honest_multiply;
->>>>>>> 908c68ee
 
 /// Trait to multiply secret shares. That requires communication and `multiply` function is async.
 #[async_trait]
