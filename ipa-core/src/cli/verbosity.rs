--- conflicted
+++ resolved
@@ -38,13 +38,6 @@
             .with_ansi(std::io::stderr().is_terminal())
             .with_writer(stderr);
 
-<<<<<<< HEAD
-        tracing_subscriber::registry()
-            .with(self.log_filter())
-            .with(fmt_layer)
-            .init();
-
-=======
         let registry = tracing_subscriber::registry()
             .with(filter_layer)
             .with(fmt_layer);
@@ -52,19 +45,12 @@
         if cfg!(feature = "disable-metrics") {
             registry.init();
         } else {
-            registry.with(MetricsLayer::new()).init();
+            registry.init();
         }
 
-        let handle = LoggingHandle {
-            metrics_handle: (!self.quiet && !cfg!(feature = "disable-metrics"))
-                .then(install_collector),
-        };
->>>>>>> 726a5493
         set_global_panic_hook();
         let (collector, producer, controller) = ipa_metrics::installer();
 
-<<<<<<< HEAD
-        info!("Logging setup at level {}", filter_layer);
         std::thread::spawn(|| {
             collector.install();
             loop {
@@ -81,9 +67,6 @@
             producer,
             controller
         }
-=======
-        handle
->>>>>>> 726a5493
     }
 
     fn log_filter(&self) -> EnvFilter {
