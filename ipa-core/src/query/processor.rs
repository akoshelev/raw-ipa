use std::{
    collections::hash_map::Entry,
    fmt::{Debug, Formatter},
};

use futures::{future::try_join, stream};
use serde::Serialize;

use crate::{
    error::Error as ProtocolError,
    executor::IpaRuntime,
    helpers::{
        query::{PrepareQuery, QueryConfig, QueryInput},
        Gateway, GatewayConfig, MpcTransportError, MpcTransportImpl, Role, RoleAssignment,
        ShardTransportImpl, Transport,
    },
    hpke::{KeyRegistry, PrivateKeyOnly},
    protocol::QueryId,
    query::{
        executor,
        state::{QueryState, QueryStatus, RemoveQuery, RunningQueries, StateError},
        CompletionHandle, ProtocolResult,
    },
    sync::Arc,
    utils::NonZeroU32PowerOfTwo,
};

/// `Processor` accepts and tracks requests to initiate new queries on this helper party
/// network. It makes sure queries are coordinated and each party starts processing it when
/// it has all the information required.
///
/// Query processing consists of multiple steps:
/// - A new request to initiate a query arrives from an external party (report collector) to any of the
///     helpers.
/// - Upon receiving that request, helper chooses a unique [`QueryId`] and assigns [`Role`] to every
///     helper. It informs other parties about it and awaits their response.
/// - If all parties accept the proposed query, they negotiate shared randomness and signal that
///     they're ready to receive inputs.
/// - Each party, upon receiving the input as a set of [`AdditiveShare`], immediately starts executing
///     IPA protocol.
/// - When helper party is done, it holds onto the results of the computation until the external party
///     that initiated this request asks for them.
///
/// [`AdditiveShare`]: crate::secret_sharing::replicated::semi_honest::AdditiveShare
pub struct Processor {
    queries: RunningQueries,
    key_registry: Arc<KeyRegistry<PrivateKeyOnly>>,
<<<<<<< HEAD
    active_work: Option<NonZeroUsize>,
    runtime: IpaRuntime,
=======
    active_work: Option<NonZeroU32PowerOfTwo>,
>>>>>>> 57951b01
}

impl Default for Processor {
    fn default() -> Self {
        Self {
            queries: RunningQueries::default(),
            key_registry: Arc::new(KeyRegistry::<PrivateKeyOnly>::empty()),
            active_work: None,
            runtime: IpaRuntime::current(),
        }
    }
}

#[derive(thiserror::Error, Debug)]
pub enum NewQueryError {
    #[error(transparent)]
    State(#[from] StateError),
    #[error(transparent)]
    MpcTransport(#[from] MpcTransportError),
}

#[derive(thiserror::Error, Debug)]
pub enum PrepareQueryError {
    #[error("This helper is the query coordinator, cannot respond to Prepare requests")]
    WrongTarget,
    #[error("Query is already running")]
    AlreadyRunning,
    #[error(transparent)]
    StateError {
        #[from]
        source: StateError,
    },
}

#[derive(thiserror::Error, Debug)]
pub enum QueryInputError {
    #[error("The query with id {0:?} does not exist")]
    NoSuchQuery(QueryId),
    #[error(transparent)]
    StateError {
        #[from]
        source: StateError,
    },
}

#[derive(thiserror::Error, Debug)]
pub enum QueryStatusError {
    #[error("The query with id {0:?} does not exist")]
    NoSuchQuery(QueryId),
}

#[derive(thiserror::Error, Debug)]
pub enum QueryCompletionError {
    #[error("The query with id {0:?} does not exist")]
    NoSuchQuery(QueryId),
    #[error(transparent)]
    StateError {
        #[from]
        source: StateError,
    },
    #[error("query execution failed: {0}")]
    ExecutionError(#[from] ProtocolError),
}

impl Debug for Processor {
    fn fmt(&self, f: &mut Formatter<'_>) -> std::fmt::Result {
        write!(f, "QueryProcessor[{:?}]", self.queries)
    }
}

impl Processor {
    #[must_use]
    pub fn new(
        key_registry: KeyRegistry<PrivateKeyOnly>,
<<<<<<< HEAD
        active_work: Option<NonZeroUsize>,
        runtime: IpaRuntime,
=======
        active_work: Option<NonZeroU32PowerOfTwo>,
>>>>>>> 57951b01
    ) -> Self {
        Self {
            queries: RunningQueries::default(),
            key_registry: Arc::new(key_registry),
            active_work,
            runtime,
        }
    }

    /// Upon receiving a new query request:
    /// * processor generates new query id
    /// * assigns roles to helpers in the ring.
    ///     Helper that received new query request becomes `Role::H1` (aka coordinator).
    ///     The coordinator is in theory free to choose helpers for `Role::H2` and `Role::H3`
    ///         arbitrarily (aka followers), however, this is not currently exercised.
    /// * Requests Infra and Network layer to create resources for this query
    /// * sends `prepare` request that describes the query configuration
    ///     (query id, query type, field type, roles -> endpoints or reverse)
    ///         to followers and waits for the confirmation
    /// * records newly created query id internally and sets query state to awaiting data
    /// * returns query configuration
    ///
    /// ## Errors
    /// When other peers failed to acknowledge this query
    #[allow(clippy::missing_panics_doc)]
    pub async fn new_query(
        &self,
        transport: MpcTransportImpl,
        req: QueryConfig,
    ) -> Result<PrepareQuery, NewQueryError> {
        let query_id = QueryId;
        let handle = self.queries.handle(query_id);
        handle.set_state(QueryState::Preparing(req))?;
        let guard = handle.remove_query_on_drop();

        let id = transport.identity();
        let [right, left] = id.others();

        let roles = RoleAssignment::try_from([(id, Role::H1), (right, Role::H2), (left, Role::H3)])
            .unwrap();

        let prepare_request = PrepareQuery {
            query_id,
            config: req,
            roles: roles.clone(),
        };

        // Inform other parties about new query. If any of them rejects it, this join will fail
        try_join(
            transport.send(left, prepare_request.clone(), stream::empty()),
            transport.send(right, prepare_request.clone(), stream::empty()),
        )
        .await
        .map_err(NewQueryError::MpcTransport)?;

        handle.set_state(QueryState::AwaitingInputs(query_id, req, roles))?;

        guard.restore();
        Ok(prepare_request)
    }

    /// On prepare, each follower:
    /// * ensures that it is not the leader on this query
    /// * query is not registered yet
    /// * creates gateway and network
    /// * registers query
    ///
    /// ## Errors
    /// if query is already running or this helper cannot be a follower in it
    pub fn prepare(
        &self,
        transport: &MpcTransportImpl,
        req: PrepareQuery,
    ) -> Result<(), PrepareQueryError> {
        let my_role = req.roles.role(transport.identity());

        if my_role == Role::H1 {
            return Err(PrepareQueryError::WrongTarget);
        }
        let handle = self.queries.handle(req.query_id);
        if handle.status().is_some() {
            return Err(PrepareQueryError::AlreadyRunning);
        }

        handle.set_state(QueryState::AwaitingInputs(
            req.query_id,
            req.config,
            req.roles,
        ))?;

        Ok(())
    }

    /// Receive inputs for the specified query. That triggers query processing
    ///
    /// ## Errors
    /// if query is not registered on this helper.
    ///
    /// ## Panics
    /// If failed to obtain exclusive access to the query collection.
    pub fn receive_inputs(
        &self,
        mpc_transport: MpcTransportImpl,
        shard_transport: ShardTransportImpl,
        input: QueryInput,
    ) -> Result<(), QueryInputError> {
        let mut queries = self.queries.inner.lock().unwrap();
        match queries.entry(input.query_id) {
            Entry::Occupied(entry) => {
                let state = entry.remove();
                if let QueryState::AwaitingInputs(query_id, config, role_assignment) = state {
                    assert_eq!(
                        input.query_id, query_id,
                        "received inputs for a different query"
                    );
                    let mut gateway_config = GatewayConfig::default();
                    if let Some(active_work) = self.active_work {
                        gateway_config.active = active_work;
                    } else {
                        gateway_config.set_active_work_from_query_config(&config);
                    }
                    let gateway = Gateway::new(
                        query_id,
                        gateway_config,
                        role_assignment,
                        mpc_transport,
                        shard_transport,
                    );
                    queries.insert(
                        input.query_id,
                        QueryState::Running(executor::execute(
                            &self.runtime,
                            config,
                            Arc::clone(&self.key_registry),
                            gateway,
                            input.input_stream,
                        )),
                    );
                    Ok(())
                } else {
                    let error = StateError::InvalidState {
                        from: QueryStatus::from(&state),
                        to: QueryStatus::Running,
                    };
                    queries.insert(input.query_id, state);
                    Err(QueryInputError::StateError { source: error })
                }
            }
            Entry::Vacant(_) => Err(QueryInputError::NoSuchQuery(input.query_id)),
        }
    }

    /// Returns the query status.
    ///
    /// ## Errors
    /// If query is not registered on this helper.
    ///
    /// ## Panics
    /// If the query collection mutex is poisoned.
    pub fn query_status(&self, query_id: QueryId) -> Result<QueryStatus, QueryStatusError> {
        let mut queries = self.queries.inner.lock().unwrap();
        let Some(mut state) = queries.remove(&query_id) else {
            return Err(QueryStatusError::NoSuchQuery(query_id));
        };

        if let QueryState::Running(ref mut running) = state {
            if let Some(result) = running.try_complete() {
                state = QueryState::Completed(result);
            }
        }

        let status = QueryStatus::from(&state);
        queries.insert(query_id, state);
        Ok(status)
    }

    /// Awaits the query completion
    ///
    /// ## Errors
    /// if query is not registered on this helper.
    ///
    /// ## Panics
    /// If failed to obtain exclusive access to the query collection.
    pub async fn complete(
        &self,
        query_id: QueryId,
    ) -> Result<Box<dyn ProtocolResult>, QueryCompletionError> {
        let handle = {
            let mut queries = self.queries.inner.lock().unwrap();

            match queries.remove(&query_id) {
                Some(QueryState::Completed(result)) => return result.map_err(Into::into),
                Some(QueryState::Running(handle)) => {
                    queries.insert(query_id, QueryState::AwaitingCompletion);
                    CompletionHandle::new(RemoveQuery::new(query_id, &self.queries), handle)
                }
                Some(state) => {
                    let state_error = StateError::InvalidState {
                        from: QueryStatus::from(&state),
                        to: QueryStatus::Running,
                    };
                    queries.insert(query_id, state);
                    return Err(QueryCompletionError::StateError {
                        source: state_error,
                    });
                }
                None => return Err(QueryCompletionError::NoSuchQuery(query_id)),
            }
        }; // release mutex before await

        Ok(handle.await?)
    }

    /// Terminates a query with the given id. If query is running, then it
    /// is unregistered and its task is terminated.
    ///
    /// ## Errors
    /// if query is not registered on this helper.
    ///
    /// ## Panics
    /// If failed to obtain exclusive access to the query collection.
    pub fn kill(&self, query_id: QueryId) -> Result<QueryKilled, QueryKillStatus> {
        let mut queries = self.queries.inner.lock().unwrap();
        let Some(state) = queries.remove(&query_id) else {
            return Err(QueryKillStatus::NoSuchQuery(query_id));
        };

        if let QueryState::Running(handle) = state {
            handle.join_handle.abort();
        }

        Ok(QueryKilled(query_id))
    }
}

#[derive(Clone, Serialize)]
pub struct QueryKilled(pub QueryId);

#[derive(thiserror::Error, Debug)]
pub enum QueryKillStatus {
    #[error("failed to kill a query: {0} does not exist.")]
    NoSuchQuery(QueryId),
}

#[cfg(all(test, unit_test))]
mod tests {
    use std::{array, future::Future, sync::Arc};

    use futures::pin_mut;
    use futures_util::future::poll_immediate;
    use tokio::sync::Barrier;

    use crate::{
        ff::FieldType,
        helpers::{
            make_owned_handler,
            query::{PrepareQuery, QueryConfig, QueryType::TestMultiply},
            ApiError, HandlerBox, HelperIdentity, HelperResponse, InMemoryMpcNetwork,
            RequestHandler, RoleAssignment, Transport,
        },
        protocol::QueryId,
        query::{
            processor::Processor, state::StateError, NewQueryError, PrepareQueryError, QueryStatus,
        },
    };

    fn prepare_query_handler<F, Fut>(cb: F) -> Arc<dyn RequestHandler<Identity = HelperIdentity>>
    where
        F: Fn(PrepareQuery) -> Fut + Send + Sync + 'static,
        Fut: Future<Output = Result<HelperResponse, ApiError>> + Send + Sync + 'static,
    {
        make_owned_handler(move |req, _| {
            let prepare_query = req.into().unwrap();
            cb(prepare_query)
        })
    }

    fn respond_ok() -> Arc<dyn RequestHandler<Identity = HelperIdentity>> {
        prepare_query_handler(move |_| async move { Ok(HelperResponse::ok()) })
    }

    fn test_multiply_config() -> QueryConfig {
        QueryConfig::new(TestMultiply, FieldType::Fp31, 1).unwrap()
    }

    #[tokio::test]
    async fn new_query() {
        let barrier = Arc::new(Barrier::new(3));
        let h2_barrier = Arc::clone(&barrier);
        let h3_barrier = Arc::clone(&barrier);
        let h2 = prepare_query_handler(move |_| {
            let barrier = Arc::clone(&h2_barrier);
            async move {
                barrier.wait().await;
                Ok(HelperResponse::ok())
            }
        });
        let h3 = prepare_query_handler(move |_| {
            let barrier = Arc::clone(&h3_barrier);
            async move {
                barrier.wait().await;
                Ok(HelperResponse::ok())
            }
        });
        let network = InMemoryMpcNetwork::new([
            None,
            Some(HandlerBox::owning_ref(&h2)),
            Some(HandlerBox::owning_ref(&h3)),
        ]);
        let [t0, _, _] = network.transports();
        let p0 = Processor::default();
        let request = test_multiply_config();

        let qc_future = p0.new_query(t0, request);
        pin_mut!(qc_future);

        // poll future once to trigger query status change
        let _qc = poll_immediate(&mut qc_future).await;

        assert_eq!(QueryStatus::Preparing, p0.query_status(QueryId).unwrap());
        // unblock sends
        barrier.wait().await;

        let qc = qc_future.await.unwrap();
        let expected_assignment = RoleAssignment::new(HelperIdentity::make_three());

        assert_eq!(
            PrepareQuery {
                query_id: QueryId,
                config: request,
                roles: expected_assignment,
            },
            qc
        );
        assert_eq!(
            QueryStatus::AwaitingInputs,
            p0.query_status(QueryId).unwrap()
        );
    }

    #[tokio::test]
    async fn rejects_duplicate_query_id() {
        let handlers =
            array::from_fn(|_| prepare_query_handler(|_| async { Ok(HelperResponse::ok()) }));
        let network =
            InMemoryMpcNetwork::new(handlers.each_ref().map(HandlerBox::owning_ref).map(Some));
        let [t0, _, _] = network.transports();
        let p0 = Processor::default();
        let request = test_multiply_config();

        let _qc = p0
            .new_query(Transport::clone_ref(&t0), request)
            .await
            .unwrap();
        assert!(matches!(
            p0.new_query(t0, request).await,
            Err(NewQueryError::State(StateError::AlreadyRunning)),
        ));
    }

    #[tokio::test]
    async fn prepare_error() {
        let h2 = respond_ok();
        let h3 = prepare_query_handler(|_| async move {
            Err(ApiError::QueryPrepare(PrepareQueryError::WrongTarget))
        });
        let network = InMemoryMpcNetwork::new([
            None,
            Some(HandlerBox::owning_ref(&h2)),
            Some(HandlerBox::owning_ref(&h3)),
        ]);
        let [t0, _, _] = network.transports();
        let p0 = Processor::default();
        let request = test_multiply_config();

        assert!(matches!(
            p0.new_query(t0, request).await.unwrap_err(),
            NewQueryError::MpcTransport(_)
        ));
    }

    #[tokio::test]
    async fn can_recover_from_prepare_error() {
        let h2 = respond_ok();
        let h3 = prepare_query_handler(|_| async move {
            Err(ApiError::QueryPrepare(PrepareQueryError::WrongTarget))
        });
        let network = InMemoryMpcNetwork::new([
            None,
            Some(HandlerBox::owning_ref(&h2)),
            Some(HandlerBox::owning_ref(&h3)),
        ]);
        let [t0, _, _] = network.transports();
        let p0 = Processor::default();
        let request = test_multiply_config();
        p0.new_query(t0.clone_ref(), request).await.unwrap_err();

        assert!(matches!(
            p0.new_query(t0, request).await.unwrap_err(),
            NewQueryError::MpcTransport(_)
        ));
    }

    mod prepare {
        use super::*;
        use crate::query::QueryStatusError;

        fn prepare_query(identities: [HelperIdentity; 3]) -> PrepareQuery {
            PrepareQuery {
                query_id: QueryId,
                config: test_multiply_config(),
                roles: RoleAssignment::new(identities),
            }
        }

        #[tokio::test]
        async fn happy_case() {
            let network = InMemoryMpcNetwork::default();
            let identities = HelperIdentity::make_three();
            let req = prepare_query(identities);
            let transport = network.transport(identities[1]);
            let processor = Processor::default();

            assert!(matches!(
                processor.query_status(QueryId).unwrap_err(),
                QueryStatusError::NoSuchQuery(_)
            ));
            processor.prepare(&transport, req).unwrap();
            assert_eq!(
                QueryStatus::AwaitingInputs,
                processor.query_status(QueryId).unwrap()
            );
        }

        #[tokio::test]
        async fn rejects_if_coordinator() {
            let network = InMemoryMpcNetwork::default();
            let identities = HelperIdentity::make_three();
            let req = prepare_query(identities);
            let transport = network.transport(identities[0]);
            let processor = Processor::default();

            assert!(matches!(
                processor.prepare(&transport, req),
                Err(PrepareQueryError::WrongTarget)
            ));
        }

        #[tokio::test]
        async fn rejects_if_query_exists() {
            let network = InMemoryMpcNetwork::default();
            let identities = HelperIdentity::make_three();
            let req = prepare_query(identities);
            let transport = network.transport(identities[1]);
            let processor = Processor::default();
            processor.prepare(&transport, req.clone()).unwrap();
            assert!(matches!(
                processor.prepare(&transport, req),
                Err(PrepareQueryError::AlreadyRunning)
            ));
        }
    }

    mod kill {
        use std::sync::Arc;

        use crate::{
            executor::IpaRuntime,
            ff::FieldType,
            helpers::{
                query::{
                    QueryConfig,
                    QueryType::{TestAddInPrimeField, TestMultiply},
                },
                HandlerBox, HelperIdentity, InMemoryMpcNetwork, Transport,
            },
            protocol::QueryId,
            query::{
                processor::{tests::respond_ok, Processor},
                state::{QueryState, RunningQuery},
                QueryKillStatus,
            },
            test_executor::run,
        };

        #[test]
        fn non_existent_query() {
            run(|| async {
                let processor = Processor::default();
                assert!(matches!(
                    processor.kill(QueryId),
                    Err(QueryKillStatus::NoSuchQuery(QueryId))
                ));
            });
        }

        #[test]
        fn existing_query() {
            run(|| async move {
                let h2 = respond_ok();
                let h3 = respond_ok();
                let network = InMemoryMpcNetwork::new([
                    None,
                    Some(HandlerBox::owning_ref(&h2)),
                    Some(HandlerBox::owning_ref(&h3)),
                ]);
                let identities = HelperIdentity::make_three();
                let processor = Processor::default();
                let transport = network.transport(identities[0]);
                processor
                    .new_query(
                        Transport::clone_ref(&transport),
                        QueryConfig::new(TestMultiply, FieldType::Fp31, 1).unwrap(),
                    )
                    .await
                    .unwrap();

                processor.kill(QueryId).unwrap();

                // start query again - it should work because the query was killed
                processor
                    .new_query(
                        transport,
                        QueryConfig::new(TestAddInPrimeField, FieldType::Fp32BitPrime, 1).unwrap(),
                    )
                    .await
                    .unwrap();
            });
        }

        #[test]
        fn aborts_protocol_task() {
            run(|| async move {
                let processor = Processor::default();
                let (_tx, rx) = tokio::sync::oneshot::channel();
                let counter = Arc::new(1);
                let task = IpaRuntime::current().spawn({
                    let counter = Arc::clone(&counter);
                    async move {
                        loop {
                            tokio::task::yield_now().await;
                            let _ = *counter.as_ref();
                        }
                    }
                });
                processor.queries.inner.lock().unwrap().insert(
                    QueryId,
                    QueryState::Running(RunningQuery {
                        result: rx,
                        join_handle: task,
                    }),
                );

                assert_eq!(2, Arc::strong_count(&counter));
                processor.kill(QueryId).unwrap();
                while Arc::strong_count(&counter) > 1 {
                    tokio::task::yield_now().await;
                }
            });
        }
    }

    mod e2e {
        use std::time::Duration;

        use tokio::time::sleep;

        use super::*;
        use crate::{
            error::BoxError,
            ff::{
                boolean_array::{BA20, BA3, BA8},
                Fp31, U128Conversions,
            },
            helpers::query::{IpaQueryConfig, QueryType},
            protocol::ipa_prf::OPRFIPAInputRow,
            secret_sharing::replicated::semi_honest,
            test_fixture::{ipa::TestRawDataRecord, Reconstruct, TestApp},
        };

        #[tokio::test]
        async fn complete_query_test_multiply() -> Result<(), BoxError> {
            let app = TestApp::default();
            let a = Fp31::truncate_from(4u128);
            let b = Fp31::truncate_from(5u128);
            let results = app
                .execute_query(vec![a, b].into_iter(), test_multiply_config())
                .await?;

            let results = results.map(|bytes| {
                semi_honest::AdditiveShare::<Fp31>::from_byte_slice(&bytes)
                    .collect::<Result<Vec<_>, _>>()
                    .unwrap()
            });

            Ok(assert_eq!(
                vec![Fp31::truncate_from(20u128)],
                results.reconstruct()
            ))
        }

        #[tokio::test]
        async fn complete_query_status_poll() -> Result<(), BoxError> {
            let app = TestApp::default();
            let a = Fp31::truncate_from(4u128);
            let b = Fp31::truncate_from(5u128);
            let query_id = app
                .start_query(vec![a, b].into_iter(), test_multiply_config())
                .await?;

            while !app
                .query_status(query_id)?
                .into_iter()
                .all(|s| s == QueryStatus::Completed)
            {
                sleep(Duration::from_millis(1)).await;
            }

            let results = app.complete_query(query_id).await?.map(|bytes| {
                semi_honest::AdditiveShare::<Fp31>::from_byte_slice_unchecked(&bytes)
                    .collect::<Vec<_>>()
            });

            Ok(assert_eq!(
                &[Fp31::truncate_from(20u128)] as &[_],
                results.reconstruct()
            ))
        }

        #[tokio::test]
        async fn complete_query_ipa() -> Result<(), BoxError> {
            let app = TestApp::default();
            ipa_query(&app).await
        }

        #[tokio::test]
        async fn complete_query_twice() -> Result<(), BoxError> {
            let app = TestApp::default();
            ipa_query(&app).await?;
            ipa_query(&app).await
        }

        async fn ipa_query(app: &TestApp) -> Result<(), BoxError> {
            let records = vec![
                TestRawDataRecord {
                    timestamp: 0,
                    user_id: 12345,
                    is_trigger_report: false,
                    breakdown_key: 1,
                    trigger_value: 0,
                },
                TestRawDataRecord {
                    timestamp: 0,
                    user_id: 12345,
                    is_trigger_report: false,
                    breakdown_key: 2,
                    trigger_value: 0,
                },
                TestRawDataRecord {
                    timestamp: 0,
                    user_id: 68362,
                    is_trigger_report: false,
                    breakdown_key: 1,
                    trigger_value: 0,
                },
                TestRawDataRecord {
                    timestamp: 0,
                    user_id: 12345,
                    is_trigger_report: true,
                    breakdown_key: 0,
                    trigger_value: 5,
                },
                TestRawDataRecord {
                    timestamp: 0,
                    user_id: 68362,
                    is_trigger_report: true,
                    breakdown_key: 0,
                    trigger_value: 2,
                },
            ];
            let record_count = records.len();

            let _results = app
                // Achtung: OPRF IPA executor assumes BA8, BA3, BA20 to be the encodings of
                // inputs - using anything else will lead to a padding error.
                .execute_query::<_, Vec<OPRFIPAInputRow<BA8, BA3, BA20>>>(
                    records.into_iter(),
                    QueryConfig {
                        size: record_count.try_into().unwrap(),
                        field_type: FieldType::Fp31,
                        query_type: QueryType::SemiHonestOprfIpa(IpaQueryConfig {
                            per_user_credit_cap: 8,
                            max_breakdown_key: 3,
                            attribution_window_seconds: None,
                            with_dp: 0,
                            epsilon: 5.0,
                            plaintext_match_keys: true,
                        }),
                    },
                )
                .await?;

            Ok(())
        }
    }
}<|MERGE_RESOLUTION|>--- conflicted
+++ resolved
@@ -45,12 +45,8 @@
 pub struct Processor {
     queries: RunningQueries,
     key_registry: Arc<KeyRegistry<PrivateKeyOnly>>,
-<<<<<<< HEAD
-    active_work: Option<NonZeroUsize>,
+    active_work: Option<NonZeroU32PowerOfTwo>,
     runtime: IpaRuntime,
-=======
-    active_work: Option<NonZeroU32PowerOfTwo>,
->>>>>>> 57951b01
 }
 
 impl Default for Processor {
@@ -125,12 +121,8 @@
     #[must_use]
     pub fn new(
         key_registry: KeyRegistry<PrivateKeyOnly>,
-<<<<<<< HEAD
-        active_work: Option<NonZeroUsize>,
+        active_work: Option<NonZeroU32PowerOfTwo>,
         runtime: IpaRuntime,
-=======
-        active_work: Option<NonZeroU32PowerOfTwo>,
->>>>>>> 57951b01
     ) -> Self {
         Self {
             queries: RunningQueries::default(),
