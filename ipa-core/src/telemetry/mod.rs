--- conflicted
+++ resolved
@@ -16,14 +16,8 @@
     pub const BYTES_SENT: &str = "bytes.sent";
     pub const INDEXED_PRSS_GENERATED: &str = "i.prss.gen";
     pub const SEQUENTIAL_PRSS_GENERATED: &str = "s.prss.gen";
-<<<<<<< HEAD
     pub use ::ipa_step::descriptive::labels::STEP_NARROWED;
-    pub const DZKP_BATCH_REALLOCATION_FRONT: &str = "batch.realloc.front";
-    pub const DZKP_BATCH_REALLOCATION_BACK: &str = "batch.realloc.back";
-=======
-    pub const STEP_NARROWED: &str = "step.narrowed";
     pub const DZKP_BATCH_INCREMENTS: &str = "batch.realloc.front";
->>>>>>> 498e4ecd
 
     #[cfg(feature = "web-app")]
     pub mod web {
