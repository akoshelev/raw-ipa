// ff - Finite Fields
//
// This is where we store arithmetic shared secret data models.

pub mod boolean;
pub mod boolean_array;
pub mod curve_points;
pub mod ec_prime_field;
mod field;
mod galois_field;
mod prime_field;

use std::{
    convert::Infallible,
    ops::{Add, AddAssign, Sub, SubAssign},
};

pub use field::{Field, FieldType};
pub use galois_field::{GaloisField, Gf2, Gf20Bit, Gf32Bit, Gf3Bit, Gf40Bit, Gf8Bit, Gf9Bit};
use generic_array::{ArrayLength, GenericArray};
use typenum::Unsigned;
#[cfg(any(test, feature = "weak-field"))]
pub use prime_field::Fp31;
pub use prime_field::{Fp32BitPrime, Fp61BitPrime, PrimeField, Invert};

use crate::{
    error::UnwrapInfallible, protocol::prss::FromRandomU128, secret_sharing::BitDecomposed,
};

#[derive(Debug, thiserror::Error, PartialEq, Eq)]
pub enum Error {
    #[error("unknown field type {type_str}")]
    UnknownField { type_str: String },
}

/// Addition and subtraction operations that are supported by secret sharings and shared values.
pub trait AddSub<Rhs = Self, Output = Self>:
    Add<Rhs, Output = Output> + Sub<Rhs, Output = Output> + Sized
{
}

impl<T, Rhs, Output> AddSub<Rhs, Output> for T where
    T: Add<Rhs, Output = Output> + Sub<Rhs, Output = Output> + Sized
{
}

pub trait AddSubAssign<Rhs = Self>: AddAssign<Rhs> + SubAssign<Rhs> {}
impl<T, Rhs> AddSubAssign<Rhs> for T where T: AddAssign<Rhs> + SubAssign<Rhs> {}

pub trait U128Conversions: FromRandomU128 + TryFrom<u128, Error = crate::error::Error> {
    /// Truncates higher-order bits and converts into this data type. This conversion is lossy if
    /// the higher order bits are non-zero. Callers are encouraged to use `try_from` if the input may
    /// not be convertible.
    fn truncate_from<T: Into<u128>>(v: T) -> Self;

    /// Blanket implementation to represent the instance of this trait as 16 byte integer.
    fn as_u128(&self) -> u128;
}

/// Trait for items that have fixed-byte length representation.
pub trait Serializable: Sized {
    /// Required number of bytes to store this message on disk/network
    type Size: ArrayLength;
    /// The error type that can be returned if an error occurs during deserialization.
    type DeserializationError: std::error::Error + Send + Sync + 'static;

    /// Serialize this message to a mutable slice. It is enforced at compile time or on the caller
    /// side that this slice is sized to fit this instance. Implementations do not need to check
    /// the buffer size.
    fn serialize(&self, buf: &mut GenericArray<u8, Self::Size>);

    /// Deserialize message from a sequence of bytes. Similar to [`serialize`], it is enforced that
    /// buffer has enough capacity to fit instances of this trait.
    ///
    /// [`serialize`]: Self::serialize
    ///
    /// ## Errors
    /// In general, deserialization may fail even if buffer size is enough. The bytes may
    /// not represent a valid value in the domain, in this case implementations will return an error.
    fn deserialize(buf: &GenericArray<u8, Self::Size>) -> Result<Self, Self::DeserializationError>;

    /// Same as [`deserialize`] but returns an actual value if it is known at compile time that deserialization
    /// is infallible.
    ///
    /// [`deserialize`]: Self::deserialize
    fn deserialize_infallible(buf: &GenericArray<u8, Self::Size>) -> Self
    where
        Infallible: From<Self::DeserializationError>,
    {
        Self::deserialize(buf)
            .map_err(Into::into)
            .unwrap_infallible()
    }

    /// This method provides the same functionality as [`Self::deserialize`] without
    /// compile-time guarantees on the size of `buf`. Therefore, it is not appropriate
    /// to use in production code. It is provided as convenience method
    /// for tests that are ok to panic.
    ///
    /// ## Panics
    /// If the size of `buf` is not equal to `Self::Size` or if `buf` bytes
    /// are not a valid representation of this instance. See [`Self::deserialize`] for
    /// more details.
    ///
    /// [`Self::deserialize`]: Self::deserialize
    #[cfg(test)]
<<<<<<< HEAD
    fn deserialize_from_slice(buf: &[u8]) -> Self {
=======
    #[must_use]
    fn deserialize_from_slice(buf: &[u8]) -> Self {
        use typenum::Unsigned;

>>>>>>> f5d9ec78
        assert_eq!(buf.len(), Self::Size::USIZE);

        let mut arr = GenericArray::default();
        arr.copy_from_slice(buf);
        Self::deserialize(&arr).unwrap()
    }

    /// This method provides the same functionality as [`Self::serialize`] without
    /// compile-time guarantees on the size of `buf`. Therefore, it is not appropriate
    /// to use in production code. It is provided as convenience method
    /// for tests that are ok to panic.
    ///
    /// ## Panics
    /// If the size of `buf` is not equal to `Self::Size`.
    #[cfg(test)]
    fn serialize_to_slice(&self, buf: &mut [u8]) {
<<<<<<< HEAD
=======
        use typenum::Unsigned;

>>>>>>> f5d9ec78
        assert_eq!(buf.len(), Self::Size::USIZE);

        let dest = GenericArray::<_, Self::Size>::from_mut_slice(buf);
        self.serialize(dest);
    }
}

pub trait ArrayAccess {
    type Output;
    type Iter<'a>: ExactSizeIterator<Item = Self::Output> + Send
    where
        Self: 'a;

    fn get(&self, index: usize) -> Option<Self::Output>;

    fn set(&mut self, index: usize, e: Self::Output);

    fn iter(&self) -> Self::Iter<'_>;

    fn to_bits(&self) -> BitDecomposed<Self::Output> {
        BitDecomposed::new(self.iter())
    }
}

pub trait Expand {
    type Input;

    fn expand(v: &Self::Input) -> Self;
}<|MERGE_RESOLUTION|>--- conflicted
+++ resolved
@@ -18,7 +18,6 @@
 pub use field::{Field, FieldType};
 pub use galois_field::{GaloisField, Gf2, Gf20Bit, Gf32Bit, Gf3Bit, Gf40Bit, Gf8Bit, Gf9Bit};
 use generic_array::{ArrayLength, GenericArray};
-use typenum::Unsigned;
 #[cfg(any(test, feature = "weak-field"))]
 pub use prime_field::Fp31;
 pub use prime_field::{Fp32BitPrime, Fp61BitPrime, PrimeField, Invert};
@@ -104,14 +103,10 @@
     ///
     /// [`Self::deserialize`]: Self::deserialize
     #[cfg(test)]
-<<<<<<< HEAD
-    fn deserialize_from_slice(buf: &[u8]) -> Self {
-=======
     #[must_use]
     fn deserialize_from_slice(buf: &[u8]) -> Self {
         use typenum::Unsigned;
 
->>>>>>> f5d9ec78
         assert_eq!(buf.len(), Self::Size::USIZE);
 
         let mut arr = GenericArray::default();
@@ -128,11 +123,8 @@
     /// If the size of `buf` is not equal to `Self::Size`.
     #[cfg(test)]
     fn serialize_to_slice(&self, buf: &mut [u8]) {
-<<<<<<< HEAD
-=======
         use typenum::Unsigned;
 
->>>>>>> f5d9ec78
         assert_eq!(buf.len(), Self::Size::USIZE);
 
         let dest = GenericArray::<_, Self::Size>::from_mut_slice(buf);
