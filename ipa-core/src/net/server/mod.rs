--- conflicted
+++ resolved
@@ -147,20 +147,14 @@
                 let svc = svc
                     .layer(layer_fn(SetClientIdentityFromHeader::new))
                     .into_make_service();
-                spawn_server(
-                    axum_server::from_tcp(listener),
-                    handle.clone(),
-                    svc,
-                    &self.config,
-                )
-                .await
+                spawn_server(axum_server::from_tcp(listener), handle.clone(), svc).await
             }
             (true, None) => {
                 let addr = SocketAddr::new(BIND_ADDRESS.into(), self.config.port.unwrap_or(0));
                 let svc = svc
                     .layer(layer_fn(SetClientIdentityFromHeader::new))
                     .into_make_service();
-                spawn_server(axum_server::bind(addr), handle.clone(), svc, &self.config).await
+                spawn_server(axum_server::bind(addr), handle.clone(), svc).await
             }
             (false, Some(listener)) => {
                 let rustls_config = rustls_config(&self.config, &self.network_config)
@@ -172,7 +166,6 @@
                     }),
                     handle.clone(),
                     svc.into_make_service(),
-                    &self.config,
                 )
                 .await
             }
@@ -187,7 +180,6 @@
                     }),
                     handle.clone(),
                     svc.into_make_service(),
-                    &self.config,
                 )
                 .await
             }
@@ -225,7 +217,6 @@
     mut server: Server<A>,
     handle: Handle,
     svc: IntoMakeService<Router>,
-    config: &ServerConfig,
 ) -> JoinHandle<()>
 where
     A: Accept<TcpStream, Router> + Clone + Send + Sync + 'static,
@@ -233,17 +224,12 @@
     A::Service: SendService<Request<Incoming>> + Send + Service<Request<Incoming>>,
     A::Future: Send,
 {
-    let mcs = config.max_concurrent_stream;
     tokio::spawn({
         async move {
-            // Configuration
-            server.http_builder().http2().max_concurrent_streams(mcs);
+            // Apply configuration
+            HttpServerConfig::apply(&mut server.http_builder().http2());
             // Start serving
             server
-<<<<<<< HEAD
-=======
-                .http_config(HttpServerConfig::default().into())
->>>>>>> 1bfa80de
                 .handle(handle)
                 .serve(svc)
                 .await
