#!/usr/bin/env bash
# This is a pre-commit hook that validates code formatting.
#
# Install this by running the script with an argument of "install",
# which installs a symlink to .git/hooks/precommit:
# $ ln -s ../../hooks/pre-commit .git/hooks/pre-commit

root="$(git rev-parse --show-toplevel 2>/dev/null)"

set -e

# Some sanity checking.
hash cargo
[[ -n "$root" ]]

# Installation.
if [[ "$1" == "install" ]]; then
    hook="$root"/.git/hooks/pre-commit
    if [[ ! -e "$hook" ]]; then
        ln -s ../../pre-commit "$hook"
        echo "Installed git pre-commit hook at $hook"
    else
        echo "Hook already installed"
    fi
    exit
fi

save_merge_files() {
    # Move MERGE_[HEAD|MODE|MSG] files to the root directory, and let `git stash push` save them.
    for f in "$root"/.git/MERGE_*; do
	if [[ -e "$f" ]]; then
            t=$(basename $f)
            mv -f "$f" "$t"
	fi
    done
}

restore_merge_files() {
    # Moves MERGE files restored by `git stash pop` back into .git/ directory.
    for f in MERGE_*; do
	if [[ -e "$f" ]]; then
	    if [[ -e "${root}/.git/${f}" ]]; then
		echo "Failed to restore ${f}. File already exists" 1>&2
	    else
		mv -f "$f" "${root}/.git/${f}"
	    fi
	fi
    done
}

# Check formatting.
stashfile=$(mktemp .pre-commit.stashXXXXXX)
trap 'set +e;git stash pop -q; rm -f "$stashfile"; restore_merge_files' EXIT
save_merge_files
git stash push -k -u -q -m "pre-commit stash"
if ! errors=($(cargo fmt -- --check --config imports_granularity=Crate -l)); then
    echo "Formatting errors found."
    echo "Run \`cargo fmt -- --config imports_granularity=Crate\` to fix the following files:"
    for err in "${errors[@]}"; do
        echo "  $err"
    done
    exit 1
fi

check() {
    msg="$1"
    shift
    if "$@"; then
        echo "$msg: OK"
    else
        res=$?
        echo "-----------------------"
        echo "$msg: FAILED ($res)"
        echo "  ${@@Q}"
        exit $res
    fi
}

check "Benchmark compilation" \
    cargo build --benches --features "enable-benches"

check "Clippy checks" \
    cargo clippy --tests -- -D warnings

check "Clippy concurrency checks" \
    cargo clippy --tests --features shuttle -- -D warnings

check "Tests" \
    cargo test

<<<<<<< HEAD
check "Concurrency tests" \
    cargo test --release --features shuttle
=======
cargo test --no-default-features --features "web-app real-world-infra" || error "Web test failures"

cargo test --release --features shuttle || error "Concurrency test failures"
>>>>>>> e0d19dca

check "IPA benchmark" \
    cargo bench --bench oneshot_ipa --no-default-features --features="enable-benches" -- -n 62

check "Sort benchmark" \
    cargo bench --bench oneshot_sort --no-default-features --features="enable-benches"<|MERGE_RESOLUTION|>--- conflicted
+++ resolved
@@ -88,14 +88,11 @@
 check "Tests" \
     cargo test
 
-<<<<<<< HEAD
+check "Web tests" \
+    cargo test --no-default-features --features "web-app real-world-infra"
+
 check "Concurrency tests" \
     cargo test --release --features shuttle
-=======
-cargo test --no-default-features --features "web-app real-world-infra" || error "Web test failures"
-
-cargo test --release --features shuttle || error "Concurrency test failures"
->>>>>>> e0d19dca
 
 check "IPA benchmark" \
     cargo bench --bench oneshot_ipa --no-default-features --features="enable-benches" -- -n 62
